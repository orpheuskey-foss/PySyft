# python -m  unittest -v test/torch_test.py


import unittest
from unittest import TestCase

import random
import syft as sy
from syft.core import utils
from syft.core.frameworks.torch import utils as torch_utils
<<<<<<< HEAD
from syft.core.frameworks import encode
=======
from syft.core.frameworks.torch import encode
from syft.core.frameworks.torch.mpc_tensor import _MPCTensor
from syft.core.frameworks.torch.tensor import _GeneralizedPointerTensor
from syft.mpc import spdz
>>>>>>> 5b4e03b1
import torch
import torch.nn.functional as F
from torch.autograd import Variable as Var
import json

hook = sy.TorchHook(verbose=True)

me = hook.local_worker
me.is_client_worker = False

bob = sy.VirtualWorker(id="bob", hook=hook, is_client_worker=False)
alice = sy.VirtualWorker(id="alice", hook=hook, is_client_worker=False)
james = sy.VirtualWorker(id="james", hook=hook, is_client_worker=False)

me.add_workers([bob, alice, james])
bob.add_workers([me, alice, james])
alice.add_workers([me, bob, james])
james.add_workers([me, bob, alice])


class TestChainTensor(TestCase):

    def test_plus_is_minus_tensor_local(self):
        x = torch.FloatTensor([5, 6])
        y = torch.FloatTensor([3, 4])
        x = sy._PlusIsMinusTensor().on(x)
        y = sy._PlusIsMinusTensor().on(y)

        assert torch_utils.chain_print(x,
                                 display=False) == 'FloatTensor > _PlusIsMinusTensor > _LocalTensor'

        z = x.add(y)

        assert torch_utils.chain_print(z,
                                 display=False) == 'FloatTensor > _PlusIsMinusTensor > _LocalTensor'

        # cut chain for the equality check
        z.child = z.child.child
        assert torch.equal(z, torch.FloatTensor([2, 2]))

        z = torch.add(x, y)

        # cut chain for the equality check
        z.child = z.child.child
        assert torch.equal(z, torch.FloatTensor([2, 2]))

    def test_plus_is_minus_tensor_remote(self):
        x = torch.FloatTensor([5, 6])
        y = torch.FloatTensor([3, 4])
        x = sy._PlusIsMinusTensor().on(x)
        y = sy._PlusIsMinusTensor().on(y)

        id1 = random.randint(0, 10e10)
        id2 = random.randint(0, 10e10)
        x.send(bob, ptr_id=id1)
        y.send(bob, ptr_id=id2)

        z = x.add(y)
        assert torch_utils.chain_print(z, display=False) == 'FloatTensor > _PointerTensor'

        # Check chain on remote
        ptr_id = z.child.id_at_location
        assert torch_utils.chain_print(bob._objects[ptr_id].parent,
                                 display=False) == 'FloatTensor > _PlusIsMinusTensor > _LocalTensor'

        z.get()
        assert torch_utils.chain_print(z,
                                 display=False) == 'FloatTensor > _PlusIsMinusTensor > _LocalTensor'

        # cut chain for the equality check
        z.child = z.child.child
        assert torch.equal(z, torch.FloatTensor([2, 2]))

    def test_plus_is_minus_variable_local(self):
        x = sy.Variable(torch.FloatTensor([5, 6]))
        y = sy.Variable(torch.FloatTensor([3, 4]))
        x = sy._PlusIsMinusTensor().on(x)
        y = sy._PlusIsMinusTensor().on(y)

        display = 'Variable > _PlusIsMinusTensor > _LocalTensor\n' \
                  ' - FloatTensor > _PlusIsMinusTensor > _LocalTensor\n' \
                  ' - - Variable > _PlusIsMinusTensor > _LocalTensor\n' \
                  '   - FloatTensor > _PlusIsMinusTensor > _LocalTensor'

        assert torch_utils.chain_print(x, display=False) == display

        z = x.add(y)

        assert torch_utils.chain_print(z,
                                 display=False) == 'Variable > _PlusIsMinusTensor > ' \
                                                   '_LocalTensor\n - FloatTensor >' \
                                                   ' _PlusIsMinusTensor > _LocalTensor'

        # cut chain for the equality check
        z.data.child = z.data.child.child
        assert torch.equal(z.data, torch.FloatTensor([2, 2]))

        z = torch.add(x, y)

        # cut chain for the equality check
        z.data.child = z.data.child.child
        assert torch.equal(z.data, torch.FloatTensor([2, 2]))

    def test_plus_is_minus_variable_remote(self):
        x = sy.Variable(torch.FloatTensor([5, 6]))
        y = sy.Variable(torch.FloatTensor([3, 4]))
        x = sy._PlusIsMinusTensor().on(x)
        y = sy._PlusIsMinusTensor().on(y)

        id1 = random.randint(0, 10e10)
        id2 = random.randint(0, 10e10)
        id11 = random.randint(0, 10e10)
        id21 = random.randint(0, 10e10)
        x.send(bob, new_id=id1, new_data_id=id11)
        y.send(bob, new_id=id2, new_data_id=id21)

        z = x.add(y)
        assert torch_utils.chain_print(z, display=False) == 'Variable > _PointerTensor\n' \
                                                      ' - FloatTensor > _PointerTensor\n' \
                                                      ' - - Variable > _PointerTensor\n' \
                                                      '   - FloatTensor > _PointerTensor'

        assert bob._objects[z.id_at_location].owner.id == 'bob'
        assert bob._objects[z.data.id_at_location].owner.id == 'bob'

        # Check chain on remote
        ptr_id = x.child.id_at_location
        display = 'Variable > _PlusIsMinusTensor > _LocalTensor\n' \
                  ' - FloatTensor > _PlusIsMinusTensor > _LocalTensor\n' \
                  ' - - Variable > _PlusIsMinusTensor > _LocalTensor\n' \
                  '   - FloatTensor > _PlusIsMinusTensor > _LocalTensor'
        assert torch_utils.chain_print(bob._objects[ptr_id].parent, display=False) == display

        # Check chain on remote
        # TODO For now we don't reconstruct the grad chain one non-leaf variable (in our case a leaf
        # variable is a variable that we sent), because we don't care about their gradient. But if we do,
        # then this is a TODO!
        ptr_id = z.child.id_at_location
        display = 'Variable > _PlusIsMinusTensor > _LocalTensor\n' \
                  ' - FloatTensor > _PlusIsMinusTensor > _LocalTensor\n' \
                  ' - - Variable > _LocalTensor\n' \
                  '   - FloatTensor > _LocalTensor'
        assert torch_utils.chain_print(bob._objects[ptr_id].parent, display=False) == display

        z.get()
        display = 'Variable > _PlusIsMinusTensor > _LocalTensor\n' \
                  ' - FloatTensor > _PlusIsMinusTensor > _LocalTensor\n' \
                  ' - - Variable > _LocalTensor\n' \
                  '   - FloatTensor > _LocalTensor'
        assert torch_utils.chain_print(z, display=False) == display

        # cut chain for the equality check
        z.data.child = z.data.child.child
        assert torch.equal(z.data, torch.FloatTensor([2, 2]))

    def test_plus_is_minus_backward_local(self):
        x = sy.Variable(torch.FloatTensor([5, 6]), requires_grad=True)
        y = sy.Variable(torch.FloatTensor([3, 4]), requires_grad=True)
        x = sy._PlusIsMinusTensor().on(x)
        y = sy._PlusIsMinusTensor().on(y)
        z = x.add(y).sum()
        z.backward()

        # cut chain for the equality check
        x.grad.data.child = x.grad.data.child.child
        assert torch.equal(x.grad.data, torch.FloatTensor([1, 1]))

    def test_plus_is_minus_backward_remote(self):
        x = sy.Variable(torch.FloatTensor([5, 6]), requires_grad=True)
        y = sy.Variable(torch.FloatTensor([3, 4]), requires_grad=True)
        x = sy._PlusIsMinusTensor().on(x)
        y = sy._PlusIsMinusTensor().on(y)
        x.send(bob)
        y.send(bob)

        z = x.add(y).sum()
        z.backward()

        # cut chain for the equality check
        x.get()
        x.child = x.child.child

        target = sy._PlusIsMinusTensor().on(torch.FloatTensor([1, 1]))
        assert torch.equal(x.grad.data, target)


class TestTorchTensor(TestCase):

    def test_set_id(self):

        init_state = hook.local_worker.is_client_worker
        hook.local_worker.is_client_worker = False

        x = torch.FloatTensor([-2, -1, 0, 1, 2, 3]).set_id('bobs tensor')
        assert x.id == 'bobs tensor'
        assert x.child.id == 'bobs tensor'

        assert x.id in hook.local_worker._objects
        assert list(x.child.old_ids)[0] in hook.local_worker._objects
        assert list(x.child.old_ids)[0] != x.id

        x = sy.Var(sy.FloatTensor([-2, -1, 0, 1, 2, 3])).set_id('bobs variable')
        assert x.id == 'bobs variable'
        assert x.child.id == 'bobs variable'

        assert x.id in hook.local_worker._objects
        assert list(x.child.old_ids)[0] in hook.local_worker._objects
        assert list(x.child.old_ids)[0] != x.id

    def test___repr__(self):
        x = torch.FloatTensor([1, 2, 3, 4, 5])
        # assert x.__repr__() == '\n 1\n 2\n 3\n 4\n 5\n[torch.FloatTensor of size 5]\n'
        assert x.__repr__() == '\n 1\n 2\n 3\n 4\n 5\n[' \
                               'syft.core.frameworks.torch.tensor.FloatTensor of size 5]\n'

    def test_send_get_tensor(self):

        x = torch.FloatTensor([1, 2, 3, 4, 5])
        x_id = x.id
        ptr_id = random.randint(0, 10e10)
        x.send(bob, ptr_id=ptr_id)
        assert x_id in me._objects

        ptr = me._objects[x_id]
        assert x.child == ptr
        assert isinstance(ptr, sy._PointerTensor)
        assert ptr.id_at_location == ptr_id
        assert ptr.location.id == bob.id

        assert ptr_id in bob._objects
        remote_x = bob._objects[ptr_id]
        assert isinstance(remote_x, sy._LocalTensor)
        assert torch.equal(remote_x.child, torch.FloatTensor([1, 2, 3, 4, 5]))

        x.get()
        # Check that it's still registered
        assert x.id in me._objects
        assert torch.equal(me._objects[x.id].child, x)

        assert ((x == torch.FloatTensor([1, 2, 3, 4, 5])).all())

        # because .get_() was called, x should no longer be in the remote worker's objects dict
        assert ptr_id not in bob._objects

    def test_multiple_pointers_to_same_target(self):
        # There are two cases:
        #   - You're sending a var on a loc:id you're already pointing at -> should abort
        #   - You're pointing at the result of an in-place remote operation like:
        #       x = sy.Variable(torch.FloatTensor([1, 2, -3, 4, 5])).send(bob)
        #       y = x.abs_() # in-place operation
        #       y.get()
        #       x.send(bob) # if x.child != y.child, x will send its old pointer
        #        to bob->trigger an error
        #     You want this to work, but don't want to create a new pointer, just
        #     reuse the old one.

        # 1.
        ptr_id = random.randint(0, 10e10)
        y = torch.FloatTensor([1, 2])
        y.send(bob, ptr_id=ptr_id)
        x = torch.FloatTensor([1, 2, 3, 4, 5])
        try:
            x.send(bob, ptr_id=ptr_id)
            assert False
        except MemoryError:
            assert True

        # 2.
        x = torch.FloatTensor([1, 2, -3, 4, 5]).send(bob)
        x_id = x.id
        y = x.abs_()  # in-place operation
        assert y.child == x.child
        assert x.id == x_id
        assert y.id == x.id
        y.get()
        x.send(bob)

    def test_chain_send_get_tensor(self):

        x = torch.FloatTensor([1, 2, 3, 4, 5])
        id1 = random.randint(0, 10e10)
        id2 = random.randint(0, 10e10)
        id3 = random.randint(0, 10e10)
        x.send(bob, ptr_id=id1)
        assert id1 in bob._objects
        x.send(alice, ptr_id=id2)
        assert id2 in alice._objects
        x.send(james, ptr_id=id3)
        assert id3 in james._objects
        x.get()
        x.get()
        x.get()
        # test the get is ok
        assert torch.equal(x, torch.FloatTensor([1, 2, 3, 4, 5]))
        # Test that the remotes are empty
        assert id1 not in bob._objects
        assert id2 not in alice._objects
        assert id3 not in james._objects

    def test_add_remote_tensor(self):
        x = sy.FloatTensor([1, 2, 3, 4])
        x.send(bob, ptr_id=1000)
        x.send(alice, ptr_id=2000)
        y = sy.FloatTensor([2, 3, 4, 5])
        y.send(bob, ptr_id=1001)
        y.send(alice, ptr_id=2001)
        z = torch.add(x, y)
        z.get().get()
        assert torch.equal(z, torch.FloatTensor([3, 5, 7, 9]))

    #     def test_fixed_prec_ops(self):
    #         hook = TorchHook(verbose=False)

    #         x = torch.FloatTensor([1, 2, 3, 4, 5]).set_precision(7)
    #         y = torch.FloatTensor([1, 2, 3, 4, 5]).set_precision(3)

    #         assert ((x + y).free_precision() == torch.FloatTensor([2, 4, 6, 8, 10])).all()
    #         assert ((x / y).free_precision() == torch.FloatTensor([1, 1, 1, 1, 1])).all()
    #         assert ((x * y).free_precision() == torch.FloatTensor([1, 4, 9, 16, 25])).all()
    #         assert ((x - y).free_precision() == torch.FloatTensor([0, 0, 0, 0, 0])).all()

    #         x = torch.FloatTensor([1, 2, 3, 4, 5]).set_precision(3)
    #         y = torch.FloatTensor([1, 2, 3, 4, 5]).set_precision(7)

    #         assert ((x + y).free_precision() == torch.FloatTensor([2, 4, 6, 8, 10])).all()
    #         assert ((x / y).free_precision() == torch.FloatTensor([1, 1, 1, 1, 1])).all()
    #         assert ((x * y).free_precision() == torch.FloatTensor([1, 4, 9, 16, 25])).all()
    #         assert ((x - y).free_precision() == torch.FloatTensor([0, 0, 0, 0, 0])).all()

    #         x = torch.FloatTensor([1, 2, 3, 4, 5]).set_precision(3)
    #         y = torch.FloatTensor([1, 2, 3, 4, 5]).set_precision(3)

    #         assert ((x + y).free_precision() == torch.FloatTensor([2, 4, 6, 8, 10])).all()
    #         assert ((x / y).free_precision() == torch.FloatTensor([1, 1, 1, 1, 1])).all()
    #         assert ((x * y).free_precision() == torch.FloatTensor([1, 4, 9, 16, 25])).all()
    #         assert ((x - y).free_precision() == torch.FloatTensor([0, 0, 0, 0, 0])).all()

    def test_local_tensor_unary_methods(self):
        ''' Unit tests for methods mentioned on issue 1385
        https://github.com/OpenMined/PySyft/issues/1385'''

        x = torch.FloatTensor([1, 2, -3, 4, 5])
        assert (x.abs() == torch.FloatTensor([1, 2, 3, 4, 5])).all()
        assert (x.abs_() == torch.FloatTensor([1, 2, 3, 4, 5])).all()
        x = x.cos()
        assert (x.int() == torch.IntTensor(
            [0, 0, 0, 0, 0])).all()

        x = x.cos_()
        assert (x.int() == torch.IntTensor(
            [0, 0, 0, 0, 0])).all()

        x = torch.FloatTensor([1, 2, -3, 4, 5])

        assert (x.ceil() == x).all()
        assert (x.ceil_() == x).all()
        assert (x.cpu() == x).all()

    def test_local_tensor_binary_methods(self):
        ''' Unit tests for methods mentioned on issue 1385
        https://github.com/OpenMined/PySyft/issues/1385'''

        x = torch.FloatTensor([1, 2, 3, 4])
        y = torch.FloatTensor([[1, 2, 3, 4]])
        z = torch.matmul(x, y.t())
        assert (torch.equal(z, torch.FloatTensor([30])))

        z = torch.add(x, y)
        assert (torch.equal(z, torch.FloatTensor([[2, 4, 6, 8]])))

        x = torch.FloatTensor([[1, 2, 3], [3, 4, 5], [5, 6, 7]])
        y = torch.FloatTensor([[1, 2, 3], [3, 4, 5], [5, 6, 7]])
        z = torch.cross(x, y, dim=1)
        assert (torch.equal(z, torch.FloatTensor([[0, 0, 0], [0, 0, 0], [0, 0, 0]])))

        x = torch.FloatTensor([[1, 2, 3], [3, 4, 5], [5, 6, 7]])
        y = torch.FloatTensor([[1, 2, 3], [3, 4, 5], [5, 6, 7]])
        z = torch.dist(x, y)
        assert (torch.equal(torch.FloatTensor([z]), torch.FloatTensor([0])))

        x = torch.FloatTensor([1, 2, 3])
        y = torch.FloatTensor([1, 2, 3])
        z = torch.dot(x, y)
        # There is an issue with some Macs getting 0.0 instead
        # Solved here: https://github.com/pytorch/pytorch/issues/5609
        assert torch.equal(torch.FloatTensor([z]), torch.FloatTensor([
            14])), "There is an issue with some Macs getting 0.0 instead, " \
                   "see https://github.com/pytorch/pytorch/issues/5609"

        z = torch.eq(x, y)
        assert (torch.equal(z, torch.ByteTensor([1, 1, 1])))

        z = torch.ge(x, y)
        assert (torch.equal(z, torch.ByteTensor([1, 1, 1])))

        x = torch.FloatTensor([1, 2, 3, 4, 5])
        y = torch.FloatTensor([1, 2, 3, 4, 5])
        assert (x.add_(y) == torch.FloatTensor([2, 4, 6, 8, 10])).all()

    def test_remote_tensor_unary_methods(self):
        ''' Unit tests for methods mentioned on issue 1385
        https://github.com/OpenMined/PySyft/issues/1385'''

        x = torch.FloatTensor([1, 2, -3, 4, 5]).send(bob)
        assert (x.abs().get() == torch.FloatTensor([1, 2, 3, 4, 5])).all()

        x = torch.FloatTensor([1, 2, -3, 4, 5]).send(bob)
        assert (x.cos().int().get() == torch.IntTensor(
            [0, 0, 0, 0, 0])).all()
        y = x.cos_()
        assert (y.cos_().int().get() == torch.IntTensor(
            [0, 0, 0, 0, 0])).all()
        x = torch.FloatTensor([1, 2, -3, 4, 5]).send(bob)
        assert (x.ceil().get() == torch.FloatTensor([1, 2, -3, 4, 5])).all()

        assert (x.cpu().get() == torch.FloatTensor([1, 2, -3, 4, 5])).all()

    def test_remote_tensor_binary_methods(self):

        x = torch.FloatTensor([1, 2, 3, 4, 5]).send(bob)
        y = torch.FloatTensor([1, 2, 3, 4, 5]).send(bob)
        assert (torch.add(x, y).get() == torch.FloatTensor([2, 4, 6, 8, 10])).all()

        x = torch.FloatTensor([1, 2, 3, 4]).send(bob)
        y = torch.FloatTensor([[1], [2], [3], [4]]).send(bob)
        z = torch.matmul(x, y)
        assert (torch.equal(z.get(), torch.FloatTensor([30])))

        x = torch.FloatTensor([[1, 2, 3], [3, 4, 5], [5, 6, 7]]).send(bob)
        y = torch.FloatTensor([[1, 2, 3], [3, 4, 5], [5, 6, 7]]).send(bob)
        z = torch.cross(x, y, dim=1)
        assert (torch.equal(z.get(), torch.FloatTensor([[0, 0, 0], [0, 0, 0], [0, 0, 0]])))

        x = torch.FloatTensor([[1, 2, 3], [3, 4, 5], [5, 6, 7]]).send(bob)
        y = torch.FloatTensor([[1, 2, 3], [3, 4, 5], [5, 6, 7]]).send(bob)
        z = torch.dist(x, y)
        z.get()
        assert (torch.equal(z, torch.FloatTensor([0.])))

        x = torch.FloatTensor([1, 2, 3]).send(bob).send(alice)
        y = torch.FloatTensor([1, 2, 3]).send(bob).send(alice)
        z = torch.dot(x, y)
        z.get().get()
        assert torch.equal(z, torch.FloatTensor([14]))

        z = torch.eq(x, y)
        assert (torch.equal(z.get().get(), torch.ByteTensor([1, 1, 1])))

        z = torch.ge(x, y)
        assert (torch.equal(z.get().get(), torch.ByteTensor([1, 1, 1])))

    def test_local_tensor_tertiary_methods(self):

        x = torch.FloatTensor([1, 2, 3])
        y = torch.FloatTensor([1, 2, 3])
        z = torch.FloatTensor([1, 2, 3])
        assert (torch.equal(torch.addcmul(z, 2, x, y), torch.FloatTensor([3., 10., 21.])))

        x = torch.FloatTensor([1, 2, 3])
        y = torch.FloatTensor([1, 2, 3])
        z = torch.FloatTensor([1, 2, 3])
        z.addcmul_(2, x, y)
        assert (torch.equal(z, torch.FloatTensor([3., 10., 21.])))

        x = torch.FloatTensor([[1, 2]])
        y = torch.FloatTensor([[1, 2, 3], [4, 5, 6]])
        z = torch.FloatTensor([1, 2, 3])
        assert (torch.equal(torch.addmm(z, x, y), torch.FloatTensor([[10., 14., 18.]])))

    def test_remote_tensor_tertiary_methods(self):

        x = torch.FloatTensor([1, 2, 3]).send(bob)
        y = torch.FloatTensor([1, 2, 3]).send(bob)
        z = torch.FloatTensor([1, 2, 3]).send(bob)
        assert (torch.equal(torch.addcmul(z, 2, x, y).get(), torch.FloatTensor([3., 10., 21.])))

        # Uses a method
        x = torch.FloatTensor([1, 2, 3]).send(bob)
        y = torch.FloatTensor([1, 2, 3]).send(bob)
        z = torch.FloatTensor([1, 2, 3]).send(bob)
        z.addcmul_(2, x, y)
        assert (torch.equal(z.get(), torch.FloatTensor([3., 10., 21.])))

        x = torch.FloatTensor([[1, 2]]).send(bob)
        y = torch.FloatTensor([[1, 2, 3], [4, 5, 6]]).send(bob)
        z = torch.FloatTensor([1, 2, 3]).send(bob)
        assert (torch.equal(torch.addmm(z, x, y).get(), torch.FloatTensor([[10., 14., 18.]])))

    def test_local_tensor_iterable_methods(self):

        x = torch.FloatTensor([1, 2, 3])
        y = torch.FloatTensor([2, 3, 4])
        z = torch.FloatTensor([5, 6, 7])
        assert (torch.equal(torch.stack([x, y, z]),
                            torch.FloatTensor([[1, 2, 3], [2, 3, 4], [5, 6, 7]])))

        x = torch.FloatTensor([1, 2, 3])
        y = torch.FloatTensor([2, 3, 4])
        z = torch.FloatTensor([5, 6, 7])
        assert (torch.equal(torch.cat([x, y, z]), torch.FloatTensor([1, 2, 3, 2, 3, 4, 5, 6, 7])))

    def test_remote_tensor_iterable_methods(self):

        x = torch.FloatTensor([1, 2, 3]).send(bob)
        y = torch.FloatTensor([2, 3, 4]).send(bob)
        z = torch.FloatTensor([5, 6, 7]).send(bob)
        x.get()
        y.get()
        z.get()
        assert (torch.equal(torch.stack([x, y, z]),
                            torch.FloatTensor([[1, 2, 3], [2, 3, 4], [5, 6, 7]])))

        x = torch.FloatTensor([1, 2, 3]).send(bob)
        y = torch.FloatTensor([2, 3, 4]).send(bob)
        z = torch.FloatTensor([5, 6, 7]).send(bob)
        x.get()
        y.get()
        z.get()
        assert (torch.equal(torch.cat([x, y, z]), torch.FloatTensor([1, 2, 3, 2, 3, 4, 5, 6, 7])))


class TestTorchVariable(TestCase):

    def test_remote_backprop(self):

        x = sy.Variable(torch.ones(2, 2), requires_grad=True).send(bob)
        x2 = sy.Variable(torch.ones(2, 2) * 2, requires_grad=True).send(bob)

        y = x * x2

        y.sum().backward()

        # remote grads should be correct
        assert (bob._objects[x2.child.id_at_location].child.grad.data == torch.ones(2, 2)).all()
        # In particular, you can call .grad on a syft tensor, which make .child and .grad commutative
        assert (bob._objects[x2.child.id_at_location].grad.child.data == torch.ones(2, 2)).all()
        assert (bob._objects[x.child.id_at_location].child.grad.data == torch.ones(2, 2) * 2).all()

        assert (y.get().data == torch.ones(2, 2) * 2).all()

        assert (x.get().data == torch.ones(2, 2)).all()
        assert (x2.get().data == torch.ones(2, 2) * 2).all()

        assert (x.grad.data == torch.ones(2, 2) * 2).all()
        assert (x2.grad.data == torch.ones(2, 2)).all()

    def test_variable_data_attribute_bug(self):

        # previously, newly created Variable objects would lose their OpenMined given
        # attributes on the .data python objects they contain whenever the Variable
        # object is returned from a function. This bug was fixed by storing a bbackup
        # pointer to the .data object (.data_backup) so that the python object doesn't
        # get garbage collected. This test used to error out at the last line (as
        # indcated below)

        def relu(x):
            """Rectified linear activation"""
            return torch.clamp(x, min=0.)

        def linear(x, w):
            """Linear transformation of x by w"""
            return x.mm(w)

        x = Var(torch.FloatTensor([[1, 1], [2, 2]]), requires_grad=True)
        y = Var(torch.FloatTensor([[1, 1], [2, 2]]), requires_grad=True)

        z = linear(x, y)

        # previously we had to do the following to prevent this bug
        # leaving it here for reference in case the bug returns later.
        # print(z.data.is_pointer)

        # before the bugfix, the following line would error out.
        z = relu(z)

        assert True

    def test_encode_decode_json_python(self):
        """
            Test that the python objects are correctly encoded and decoded in
            json with our encoder/JSONDecoder.
            The main focus is on non-serializable objects, such as torch Variable
            or tuple, or even slice().
        """

        x = Var(torch.FloatTensor([[1, -1], [0, 1]]))
        x.send(bob)
        obj = [None, ({'marcel': (1, [1.3], x), 'proust': slice(0, 2, None)}, 3)]
        enc, t = encode.encode(obj)
        enc = json.dumps(enc)
        dec1 = encode.decode(enc, me)
        enc, t = encode.encode(dec1)
        enc = json.dumps(enc)
        dec2 = encode.decode(enc, me)
        assert dec1 == dec2

    def test_var_gradient_keeps_id_during_send_(self):
        # PyTorch has a tendency to delete var.grad python objects
        # and re-initialize them (resulting in new/random ids)
        # we have fixed this bug and recorded how it was fixed
        # as well as the creation of this unit test in the following
        # video (1:50:00 - 2:00:00) ish
        # https://www.twitch.tv/videos/275838386

        data = Var(torch.FloatTensor([[0, 0], [0, 1], [1, 0], [1, 1]]))
        target = Var(torch.FloatTensor([[0], [0], [1], [1]]))

        model = Var(torch.zeros(2, 1), requires_grad=True)

        # generates grad objects on model
        pred = data.mm(model)
        loss = ((pred - target)**2).sum()
        loss.backward()

        # the grad's true id
        original_data_id = model.data.id + 0
        original_grad_id = model.grad.data.id + 0

        model.send(bob)

        assert model.data.id == original_data_id
        assert model.grad.data.id == original_grad_id

    def test_operation_with_variable_and_parameter(self):
        x = sy.Parameter(sy.FloatTensor([1]))
        y = sy.Variable(sy.FloatTensor([1]))
        z = x * y
        assert torch.equal(z, sy.Variable(sy.FloatTensor([1])))

    def test_send_var_with_gradient(self):

        # For now, we assume that var.grad.data does not get allocated
        # a pointer because it would not get used.

        data = Var(torch.FloatTensor([[0, 0], [0, 1], [1, 0], [1, 1]]))
        target = Var(torch.FloatTensor([[0], [0], [1], [1]]))

        model = Var(torch.zeros(2, 1), requires_grad=True)

        # generates grad objects on model
        pred = data.mm(model)
        loss = ((pred - target) ** 2).sum()
        loss.backward()

        # ensure that model and all (grand)children are owned by the local worker
        assert model.owner.id == me.id
        assert model.data.owner.id == me.id

        # if you get a failure here saying that model.grad.owners does not exist
        # check in hooks.py - _hook_new_grad(). self.grad_backup has probably either
        # been deleted or is being run at the wrong time (see comments there)
        assert model.grad.owner.id == me.id
        assert model.grad.data.owner.id == me.id

        # ensure that objects are not yet pointers (haven't sent it yet)
        assert not isinstance(model.child, sy._PointerTensor)
        assert not isinstance(model.data.child, sy._PointerTensor)
        assert not isinstance(model.grad.child, sy._PointerTensor)
        assert not isinstance(model.grad.data.child, sy._PointerTensor)

        model.send(bob)

        assert model.location.id == bob.id
        assert model.data.location.id == bob.id
        assert model.grad.location.id == bob.id
        assert model.grad.data.location.id == bob.id

        # ensure that objects are not yet pointers (haven't sent it yet)
        assert isinstance(model.child, sy._PointerTensor)
        assert isinstance(model.data.child, sy._PointerTensor)
        assert isinstance(model.grad.child, sy._PointerTensor)
        assert isinstance(model.grad.data.child, sy._PointerTensor)

        assert model.id_at_location in bob._objects
        assert model.data.id_at_location in bob._objects
        assert model.grad.id_at_location in bob._objects
        assert model.grad.data.id_at_location in bob._objects

    def test_remote_optim_step(self):

        torch.manual_seed(42)

        param = []

        data = Var(torch.FloatTensor([[0, 0], [0, 1], [1, 0], [1, 1]])).send(bob)
        target = Var(torch.FloatTensor([[0], [0], [1], [1]])).send(bob)

        model = torch.nn.Linear(2, 1)
        opt = torch.optim.SGD(params=model.parameters(), lr=0.1)

        for i in model.parameters():
            param.append(i[:])

        model.send(bob)
        model.zero_grad()
        pred = model(data)
        loss = ((pred - target) ** 2).sum()
        loss.backward()
        opt.step()

        model.get()
        for i in model.parameters():
            param.append(i[:])

        x = []
        for i in param:
            if type(i.data[0]) != float:
                x.append(i.data[0][0])
                x.append(i.data[0][1])
            else:
                x.append(i.data[0])

        y = [0.5406, 0.5869, -0.16565567255020142, 0.6732, 0.5103, -0.0841369703412056]

        assert (self.assertAlmostEqual(X,Y) for X,Y in zip(x,y))

    def test_federated_learning(self):

        torch.manual_seed(42)
        # hook = TorchHook(verbose=False)
        # me = hook.local_worker
        # me.verbose = False
        #
        # bob = VirtualWorker(id=1, hook=hook, verbose=False)
        # alice = VirtualWorker(id=2, hook=hook, verbose=False)

        # me.add_worker(bob)
        # me.add_worker(alice)

        # create our dataset
        data = Var(torch.FloatTensor([[0, 0], [0, 1], [1, 0], [1, 1]]))
        target = Var(torch.FloatTensor([[0], [0], [1], [1]]))

        data_bob = (data[0:2] + 0).send(bob)
        target_bob = (target[0:2] + 0).send(bob)

        data_alice = data[2:].send(alice)
        target_alice = target[2:].send(alice)

        # create our model
        model = torch.nn.Linear(2, 1)

        opt = torch.optim.SGD(params=model.parameters(), lr=0.1)

        datasets = [(data_bob, target_bob), (data_alice, target_alice)]

        for iter in range(2):

            for data, target in datasets:
                model.send(data.location)

                # update the model
                model.zero_grad()
                pred = model(data)
                loss = ((pred - target)**2).sum()
                loss.backward()
                opt.step()

                model.get()
                if(iter == 1):
                    final_loss = loss.get().data[0]

        assert (final_loss - 0.18085284531116486) < 0.001

    def test_torch_function_on_remote_var(self):
        x = sy.Variable(torch.FloatTensor([[1, 2], [3, 4]]))
        y = sy.Variable(torch.FloatTensor([[1, 2], [1, 2]]))
        x.send(bob)
        y.send(bob)
        z = torch.matmul(x, y)
        z.get()
        assert torch.equal(z, sy.Variable(torch.FloatTensor([[3, 6], [7, 14]])))

    def test_torch_function_with_multiple_input_on_remote_var(self):
        x = sy.Variable(torch.FloatTensor([1, 2]))
        y = sy.Variable(torch.FloatTensor([3, 4]))
        x.send(bob)
        y.send(bob)
        z = torch.stack([x, y])
        z.get()
        assert torch.equal(z, sy.Variable(torch.FloatTensor([[1, 2], [3, 4]])))

    def test_torch_function_with_multiple_output_on_remote_var(self):
        x = sy.Variable(torch.FloatTensor([[1, 2], [4, 3], [5, 6]]))
        x.send(bob)
        y, z = torch.max(x, 1)
        y.get()
        assert torch.equal(y, sy.Variable(torch.FloatTensor([2, 4, 6])))

    def test_torch_F_relu_on_remote_var(self):
        x = sy.Variable(torch.FloatTensor([[1, -1], [-1, 1]]))
        x.send(bob)
        x = F.relu(x)
        x.get()
        assert torch.equal(x, sy.Variable(torch.FloatTensor([[1, 0], [0, 1]])))

    def test_torch_F_conv2d_on_remote_var(self):
        x = sy.Variable(torch.FloatTensor([[[[1, -1, 2], [-1, 0, 1], [1, 0, -2]]]]))
        x.send(bob)
        weight = torch.nn.Parameter(torch.FloatTensor([[[[1, -1], [-1, 1]]]]))
        bias = torch.nn.Parameter(torch.FloatTensor([0]))
        weight.send(bob)
        bias.send(bob)
        conv = F.conv2d(x, weight, bias, stride=(1, 1))
        conv.get()
        expected_conv = sy.Variable(torch.FloatTensor([[[[3, -2], [-2, -3]]]]))
        assert torch.equal(conv, expected_conv)

    def test_torch_nn_conv2d_on_remote_var(self):

        x = sy.Variable(torch.FloatTensor([[[[1, -1, 2], [-1, 0, 1], [1, 0, -2]]]]))
        x.send(bob)
        convolute = torch.nn.Conv2d(1, 1, 2, stride=1, padding=0)
        convolute.weight = torch.nn.Parameter(torch.FloatTensor([[[[1, -1], [-1, 1]]]]))
        convolute.bias = torch.nn.Parameter(torch.FloatTensor([0]))
        convolute.send(bob)
        conv = convolute(x)
        conv.get()
        expected_conv = sy.Variable(torch.FloatTensor([[[[3, -2], [-2, -3]]]]))
        assert torch.equal(conv, expected_conv)

    def test_local_var_unary_methods(self):
        ''' Unit tests for methods mentioned on issue 1385
            https://github.com/OpenMined/PySyft/issues/1385'''

        x = sy.Variable(torch.FloatTensor([1, 2, -3, 4, 5]))
        assert torch.equal(x.abs(), sy.Variable(torch.FloatTensor([1, 2, 3, 4, 5])))
        assert torch.equal(x.abs_(), sy.Variable(torch.FloatTensor([1, 2, 3, 4, 5])))
        x = sy.Variable(torch.FloatTensor([1, 2, -3, 4, 5]))
        assert torch.equal(x.cos().int(), sy.Variable(torch.IntTensor(
            [0, 0, 0, 0, 0])))
        x = sy.Variable(torch.FloatTensor([1, 2, -3, 4, 5]))
        assert torch.equal(x.cos_().int(), sy.Variable(torch.IntTensor(
            [0, 0, 0, 0, 0])))
        x = sy.Variable(torch.FloatTensor([1, 2, -3, 4, 5]))
        assert torch.equal(x.ceil(), x)
        assert torch.equal(x.ceil_(), x)
        assert torch.equal(x.cpu(), x)

    def test_local_var_binary_methods(self):
        ''' Unit tests for methods mentioned on issue 1385
            https://github.com/OpenMined/PySyft/issues/1385'''
        x = torch.FloatTensor([1, 2, 3, 4])
        y = torch.FloatTensor([[1, 2, 3, 4]])
        z = torch.matmul(x, y.t())
        assert (torch.equal(z, torch.FloatTensor([30])))
        z = torch.add(x, y)
        assert (torch.equal(z, torch.FloatTensor([[2, 4, 6, 8]])))
        x = sy.Variable(torch.FloatTensor([1, 2, 3, 4, 5]))
        y = sy.Variable(torch.FloatTensor([1, 2, 3, 4, 5]))
        assert torch.equal(x.add_(y), sy.Variable(torch.FloatTensor([2, 4, 6, 8, 10])))
        x = torch.FloatTensor([[1, 2, 3], [3, 4, 5], [5, 6, 7]])
        y = torch.FloatTensor([[1, 2, 3], [3, 4, 5], [5, 6, 7]])
        z = torch.cross(x, y, dim=1)
        assert (torch.equal(z, torch.FloatTensor([[0, 0, 0], [0, 0, 0], [0, 0, 0]])))
        x = torch.FloatTensor([[1, 2, 3], [3, 4, 5], [5, 6, 7]])
        y = torch.FloatTensor([[1, 2, 3], [3, 4, 5], [5, 6, 7]])
        z = torch.dist(x, y)
        t = torch.FloatTensor([z])
        assert (torch.equal(t, torch.FloatTensor([0.])))
        x = torch.FloatTensor([1, 2, 3])
        y = torch.FloatTensor([1, 2, 3])
        z = torch.dot(x, y)
        t = torch.FloatTensor([z])
        assert torch.equal(t, torch.FloatTensor([14]))
        z = torch.eq(x, y)
        assert (torch.equal(z, torch.ByteTensor([1, 1, 1])))
        z = torch.ge(x, y)
        assert (torch.equal(z, torch.ByteTensor([1, 1, 1])))

    def test_remote_var_unary_methods(self):
        ''' Unit tests for methods mentioned on issue 1385
            https://github.com/OpenMined/PySyft/issues/1385'''

        x = sy.Variable(torch.FloatTensor([1, 2, -3, 4, 5])).send(bob)
        assert torch.equal(x.abs().get(), sy.Variable(torch.FloatTensor([1, 2, 3, 4, 5])))
        assert torch.equal(x.abs_().get(), sy.Variable(torch.FloatTensor([1, 2, 3, 4, 5])))
        x = sy.Variable(torch.FloatTensor([1, 2, -3, 4, 5])).send(bob)
        assert torch.equal(x.cos().int().get(), sy.Variable(torch.IntTensor(
            [0, 0, 0, 0, 0])))
        assert torch.equal(x.cos_().int().get(), sy.Variable(torch.IntTensor(
            [0, 0, 0, 0, 0])))
        x = sy.Variable(torch.FloatTensor([1, 2, -3, 4, 5])).send(bob)
        assert torch.equal(x.ceil().get(), sy.Variable(torch.FloatTensor([1, 2, -3, 4, 5])))
        assert torch.equal(x.ceil_().get(), sy.Variable(torch.FloatTensor([1, 2, -3, 4, 5])))
        x = sy.Variable(torch.FloatTensor([1, 2, -3, 4, 5])).send(bob)
        assert torch.equal(x.cpu().get(), sy.Variable(torch.FloatTensor([1, 2, -3, 4, 5])))

    def test_remote_var_binary_methods(self):
        ''' Unit tests for methods mentioned on issue 1385
            https://github.com/OpenMined/PySyft/issues/1385'''

        x = sy.Variable(torch.FloatTensor([1, 2, 3, 4])).send(bob)
        y = sy.Variable(torch.FloatTensor([[1, 2, 3, 4]])).send(bob)
        z = torch.matmul(x, y.t())
        assert (torch.equal(z.get(), sy.Variable(torch.FloatTensor([30]))))
        z = torch.add(x, y)
        assert (torch.equal(z.get(), sy.Variable(torch.FloatTensor([[2, 4, 6, 8]]))))
        x = sy.Variable(torch.FloatTensor([1, 2, 3, 4, 5])).send(bob)
        y = sy.Variable(torch.FloatTensor([1, 2, 3, 4, 5])).send(bob)
        assert torch.equal(x.add_(y).get(), sy.Variable(torch.FloatTensor([2, 4, 6, 8, 10])))
        x = sy.Variable(torch.FloatTensor([[1, 2, 3], [3, 4, 5], [5, 6, 7]])).send(bob)
        y = sy.Variable(torch.FloatTensor([[1, 2, 3], [3, 4, 5], [5, 6, 7]])).send(bob)
        z = torch.cross(x, y, dim=1)
        assert (
            torch.equal(z.get(), sy.Variable(torch.FloatTensor([[0, 0, 0], [0, 0, 0], [0, 0, 0]]))))
        x = sy.Variable(torch.FloatTensor([[1, 2, 3], [3, 4, 5], [5, 6, 7]])).send(bob)
        y = sy.Variable(torch.FloatTensor([[1, 2, 3], [3, 4, 5], [5, 6, 7]])).send(bob)
        z = torch.dist(x, y)
        assert (torch.equal(z.get(), sy.Variable(torch.FloatTensor([0.]))))
        x = sy.Variable(torch.FloatTensor([1, 2, 3])).send(bob)
        y = sy.Variable(torch.FloatTensor([1, 2, 3])).send(bob)
        z = torch.dot(x, y)
        assert (torch.equal(z.get(), sy.Variable(torch.FloatTensor([14]))))
        z = torch.eq(x, y)
        assert (torch.equal(z.get(), sy.Variable(torch.ByteTensor([1, 1, 1]))))
        z = torch.ge(x, y)
        assert (torch.equal(z.get(), sy.Variable(torch.ByteTensor([1, 1, 1]))))


class TestMPCTensor(TestCase):

    def generate_mpc_number_pair(self, n1, n2):
        x = torch.LongTensor([n1])
        y = torch.LongTensor([n2])
        x_enc = spdz.encode(x)
        y_enc = spdz.encode(y)
        x_alice, x_bob = spdz.share(x_enc)
        y_alice, y_bob = spdz.share(y_enc)
        x_alice.send(alice)
        x_bob.send(bob)
        y_alice.send(alice)
        y_bob.send(bob)
        x_pointer_tensor_dict = {alice: x_alice.child, bob: x_bob.child}
        y_pointer_tensor_dict = {alice: y_alice.child, bob: y_bob.child}
        x_gp = _GeneralizedPointerTensor(x_pointer_tensor_dict).on(x)
        y_gp = _GeneralizedPointerTensor(y_pointer_tensor_dict).on(y)
        x_mpc = _MPCTensor(x_gp)
        y_mpc = _MPCTensor(y_gp)
        return x_mpc, y_mpc

    def mpc_sum(self, n1, n2):
        x_mpc, y_mpc = self.generate_mpc_number_pair(n1, n2)
        sum_mpc = x_mpc + y_mpc
        sum_mpc = sum_mpc.get()
        assert torch.eq(sum_mpc, torch.LongTensor([n1 + n2])).all()

    def test_mpc_sum(self):
        self.mpc_sum(3, 5)
        self.mpc_sum(4, 0)
        self.mpc_sum(5, -5)
        self.mpc_sum(3, -5)
        self.mpc_sum(2 ** 24, 2 ** 12)

    def mpc_mul(self, n1, n2):
        x_mpc, y_mpc = self.generate_mpc_number_pair(n1, n2)
        mul_mpc = x_mpc * y_mpc
        mul_mpc = mul_mpc.get()
        assert torch.eq(mul_mpc, torch.LongTensor([n1 * n2])).all(), (mul_mpc, 'should be', torch.LongTensor([n1 * n2]))

    def test_mpc_mul(self):
        self.mpc_mul(3, 5)
        self.mpc_mul(4, 0)
        self.mpc_mul(5, -5)
        self.mpc_mul(3, 5)
        self.mpc_mul(2 ** 12, 2 ** 12)


if __name__ == '__main__':
    unittest.main()<|MERGE_RESOLUTION|>--- conflicted
+++ resolved
@@ -8,14 +8,10 @@
 import syft as sy
 from syft.core import utils
 from syft.core.frameworks.torch import utils as torch_utils
-<<<<<<< HEAD
 from syft.core.frameworks import encode
-=======
-from syft.core.frameworks.torch import encode
 from syft.core.frameworks.torch.mpc_tensor import _MPCTensor
 from syft.core.frameworks.torch.tensor import _GeneralizedPointerTensor
 from syft.mpc import spdz
->>>>>>> 5b4e03b1
 import torch
 import torch.nn.functional as F
 from torch.autograd import Variable as Var
