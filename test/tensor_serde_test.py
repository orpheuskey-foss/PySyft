--- conflicted
+++ resolved
@@ -148,116 +148,6 @@
 
         assert x2.id in me._objects
 
-
-<<<<<<< HEAD
-    # def test_tensor2unregsitered_pointer2tensor(self):
-    #     # Tensor: Local -> Pointer (unregistered) -> Local
-    #
-    #     x = sy.FloatTensor([1, 2, 3, 4])
-    #
-    #     # make sure it got properly registered
-    #     assert x.id in me._objects
-    #
-    #     x_ptr = x.create_pointer(register=False)
-    #
-    #     # ensure that it was NOT registered
-    #     assert x_ptr.id not in me._objects
-    #     x_ptr_id = x_ptr.id
-    #     x2 = x_ptr.get()
-    #
-    #     # make sure this returns a pointer that has been properly
-    #     # wrapped with a FloatTensor since .get() was called on
-    #     # a FloatTensor
-    #     assert isinstance(x2, sy.FloatTensor)
-    #
-    #     # make sure pointer id didn't accidentally get registered
-    #     assert x_ptr_id not in me._objects
-    #
-    #     # make sure the tensor that came back has the correct id
-    #     assert x2.id == x.id
-    #
-    #     #  since we're returning the pointer to an object that is hosted
-    #     # locally, it should return that oject explicitly
-    #     x += 2
-    #     assert (x2 == torch.FloatTensor([3, 4, 5, 6])).all()
-    #
-    #     x_ptr += 2
-    #
-    #     # ensure that the pointer wrapper points to the same data location
-    #     # as x
-    #     assert (x2 == torch.FloatTensor([5, 6, 7, 8])).all()
-
-    # def test_tensor2registered_pointer2tensor(self):
-    #     # Tensor: Local -> Pointer (unregistered) -> Local
-    #
-    #     x = sy.FloatTensor([1, 2, 3, 4])
-    #
-    #     # make sure it got properly registered
-    #     assert x.id in me._objects
-    #
-    #     x_ptr = x.create_pointer(register=True)
-    #
-    #     # ensure that it was NOT registered
-    #     assert x_ptr.id in me._objects
-    #     ptr_id = x_ptr.id
-    #     x2 = x_ptr.get()
-    #
-    #     # ensure that it was deregistered
-    #     assert ptr_id not in me._objects
-    #
-    #     # make sure this returns a pointer that has been properly
-    #     # wrapped with a FloatTensor since .get() was called on
-    #     # a FloatTensor
-    #     assert isinstance(x2, sy.FloatTensor)
-    #
-    #     # make sure the tensor that came back has the correct id
-    #     assert x2.id == x.id
-    #
-    #     #  since we're returning the pointer to an object that is hosted
-    #     # locally, it should return that oject explicitly
-    #     x += 2
-    #     assert (x2 == torch.FloatTensor([3, 4, 5, 6])).all()
-    #
-    #     x_ptr += 2
-    #
-    #     # ensure that the pointer wrapper points to the same data location
-    #     # as x
-    #     assert (x2 == torch.FloatTensor([5, 6, 7, 8])).all()
-
-
-    # def test_send_and_get_tensor(self):
-    #
-    #     x = sy.FloatTensor([1, 2, 3, 4, 5])
-    #
-    #     xid = x.id
-    #
-    #     x.send(bob, ptr_id=1234)
-    #
-    #     # the id of x should have changed to that of the pointer
-    #     assert x.id == 1234
-    #
-    #     # make sure x is not localy registered
-    #     assert xid not in me._objects
-    #
-    #     # make sure x is registered at bob
-    #     assert xid in bob._objects
-    #
-    #     # getting tensor back... putting result into x2
-    #     # to show that it should have updated x independently
-    #     x2 = x.get()
-    #
-    #     # make sure x changes id back to what it should
-    #     assert x.id == xid
-    #
-    #     # make sure x is now registered locally
-    #     assert xid in me._objects
-    #
-    #     # make sure x is not registered with bob
-    #     assert xid not in bob._objects
-    #
-    #     # make sure pointer is no longer registered locally
-    #     assert 1234 not in me._objects
-=======
     def test_tensor2unregsitered_pointer2tensor(self):
         # Tensor: Local -> Pointer (unregistered) -> Local
 
@@ -366,7 +256,6 @@
 
         # make sure pointer is no longer registered locally
         assert 1234 not in me._objects
->>>>>>> 9d1a6a29
 
 
 if __name__ == '__main__':
