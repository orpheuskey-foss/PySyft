import torch
import torch.nn as nn
import torch.nn.functional as F
from torchvision import transforms, datasets

import logging
import argparse
import sys
import asyncio
import numpy as np

FORMAT = "%(asctime)s %(message)s"
logging.basicConfig(format=FORMAT)

import syft as sy
from syft import workers
from syft.frameworks.torch.federated import utils

logger = logging.getLogger(__name__)

LOG_INTERVAL = 25


# Loss function
@torch.jit.script
def loss_fn(pred, target):
    return F.nll_loss(input=pred, target=target)


# Model
class Net(nn.Module):
    def __init__(self):
        super(Net, self).__init__()
        self.conv1 = nn.Conv2d(1, 20, 5, 1)
        self.conv2 = nn.Conv2d(20, 50, 5, 1)
        self.fc1 = nn.Linear(4 * 4 * 50, 500)
        self.fc2 = nn.Linear(500, 10)

    def forward(self, x):
        x = F.relu(self.conv1(x))
        x = F.max_pool2d(x, 2, 2)
        x = F.relu(self.conv2(x))
        x = F.max_pool2d(x, 2, 2)
        x = x.view(-1, 4 * 4 * 50)
        x = F.relu(self.fc1(x))
        x = self.fc2(x)
        return F.log_softmax(x, dim=1)


def define_and_get_arguments(args=sys.argv[1:]):
    parser = argparse.ArgumentParser(
        description="Run federated learning using websocket client workers."
    )
    parser.add_argument("--batch_size", type=int, default=32, help="batch size of the training")
    parser.add_argument(
        "--test_batch_size", type=int, default=128, help="batch size used for the test data"
    )
    parser.add_argument(
        "--training_rounds", type=int, default=40, help="number of federated learning rounds"
    )
    parser.add_argument(
        "--federate_after_n_batches",
        type=int,
        default=10,
        help="number of training steps performed on each remote worker before averaging",
    )
    parser.add_argument("--lr", type=float, default=0.1, help="learning rate")
    parser.add_argument("--cuda", action="store_true", help="use cuda")
    parser.add_argument("--seed", type=int, default=1, help="seed used for randomization")
    parser.add_argument("--save_model", action="store_true", help="if set, model will be saved")
    parser.add_argument(
        "--verbose",
        "-v",
        action="store_true",
        help="if set, websocket client workers will be started in verbose mode",
    )

    args = parser.parse_args(args=args)
    return args


async def fit_model_on_worker(
    worker: workers.WebsocketClientWorker,
    traced_model: torch.jit.ScriptModule,
    batch_size: int,
    curr_round: int,
    max_nr_batches: int,
    lr: float,
):
    """Send the model to the worker and fit the model on the worker's training data.

    Args:
        worker: Remote location, where the model shall be trained.
        traced_model: Model which shall be trained.
        batch_size: Batch size of each training step.
        curr_round: Index of the current training round (for logging purposes).
        max_nr_batches: If > 0, training on worker will stop at min(max_nr_batches, nr_available_batches).
        lr: Learning rate of each training step.

    Returns:
        A tuple containing:
            * worker_id: Union[int, str], id of the worker.
            * improved model: torch.jit.ScriptModule, model after training at the worker.
            * loss: Loss on last training batch, torch.tensor.
    """
    train_config = sy.TrainConfig(
        model=traced_model,
        loss_fn=loss_fn,
        batch_size=batch_size,
        shuffle=True,
        max_nr_batches=max_nr_batches,
        epochs=1,
        optimizer="SGD",
<<<<<<< HEAD
        optimizer_args={"lr": lr},
=======
        optimizer_args={"lr": 0.1},
>>>>>>> 044038c2
    )
    train_config.send(worker)
    logger.info("Training round %s, calling fit on worker: %s", curr_round, worker.id)
    loss = await worker.async_fit(dataset_key="mnist", return_ids=[0])
    logger.info("Training round: %s, worker: %s, avg_loss: %s", curr_round, worker.id, loss.mean())
    model = train_config.model_ptr.get().obj
    return worker.id, model, loss


def evaluate_model_on_worker(
    model_identifier, worker, dataset_key, model, nr_bins, batch_size, print_target_hist=False
):
    model.eval()
<<<<<<< HEAD

    # Create and send train config
    train_config = sy.TrainConfig(
        batch_size=batch_size, model=model, loss_fn=loss_fn, optimizer_args=None, epochs=1
    )

    train_config.send(worker)

    result = worker.evaluate(
        dataset_key=dataset_key,
        return_histograms=True,
        nr_bins=nr_bins,
        return_loss=True,
        return_raw_accuracy=True,
    )
    test_loss = result["loss"]
    correct = result["nr_correct_predictions"]
    len_dataset = result["nr_predictions"]
    hist_pred = result["histogram_predictions"]
    hist_target = result["histogram_target"]
=======

    # Create and send train config
    train_config = sy.TrainConfig(
        batch_size=batch_size, model=model, loss_fn=loss_fn, optimizer_args=None, epochs=1
    )

    train_config.send(worker)

    result = worker.evaluate(
        dataset_key=dataset_key, return_histograms=True, nr_bins=nr_bins, return_loss=True
    )
    test_loss, correct, len_dataset, hist_pred, hist_target = result
>>>>>>> 044038c2

    if print_target_hist:
        logger.info("Target histogram: %s", hist_target)
    logger.info("%s: Prediction hist.: %s", model_identifier, hist_pred)
    logger.info(
        "%s: Percentage numbers 0-3: %s", model_identifier, sum(hist_pred[0:4]) / len_dataset
    )
    logger.info(
        "%s: Percentage numbers 4-6: %s", model_identifier, sum(hist_pred[4:7]) / len_dataset
    )
    logger.info(
        "%s: Percentage numbers 7-9: %s", model_identifier, sum(hist_pred[7:10]) / len_dataset
    )

    logger.info(
        "%s: Test set: Average loss: %s, Accuracy: %s/%s (%s)",
        model_identifier,
        "{:.4f}".format(test_loss),
        correct,
        len_dataset,
        "{:.2f}".format(100.0 * correct / len_dataset),
    )


async def main():
    args = define_and_get_arguments()

    hook = sy.TorchHook(torch)

    kwargs_websocket = {"hook": hook, "verbose": args.verbose, "host": "0.0.0.0"}
    alice = workers.WebsocketClientWorker(id="alice", port=8777, **kwargs_websocket)
    bob = workers.WebsocketClientWorker(id="bob", port=8778, **kwargs_websocket)
    charlie = workers.WebsocketClientWorker(id="charlie", port=8779, **kwargs_websocket)
    testing = workers.WebsocketClientWorker(id="testing", port=8780, **kwargs_websocket)

    worker_instances = [alice, bob, charlie]

    use_cuda = args.cuda and torch.cuda.is_available()

    torch.manual_seed(args.seed)

    device = torch.device("cuda" if use_cuda else "cpu")

    model = Net().to(device)

    traced_model = torch.jit.trace(model, torch.zeros([1, 1, 28, 28], dtype=torch.float))
    learning_rate = args.lr

    for curr_round in range(1, args.training_rounds + 1):
        logger.info("Starting training round %s/%s", curr_round, args.training_rounds)

        results = await asyncio.gather(
            *[
                fit_model_on_worker(
                    worker=worker,
                    traced_model=traced_model,
                    batch_size=args.batch_size,
                    curr_round=curr_round,
                    max_nr_batches=args.federate_after_n_batches,
                    lr=learning_rate,
                )
                for worker in worker_instances
            ]
        )
        models = {}
        loss_values = {}

        test_models = curr_round % 10 == 1 or curr_round == args.training_rounds
        if test_models:
            np.set_printoptions(formatter={"float": "{: .0f}".format})
            for worker_id, worker_model, _ in results:
                evaluate_model_on_worker(
                    model_identifier=worker_id,
                    worker=testing,
                    dataset_key="mnist_testing",
                    model=worker_model,
                    nr_bins=10,
                    batch_size=128,
                    print_target_hist=False,
                )

        for worker_id, worker_model, worker_loss in results:
            if worker_model is not None:
                models[worker_id] = worker_model
                loss_values[worker_id] = worker_loss

        traced_model = utils.federated_avg(models)
        if test_models:
            evaluate_model_on_worker(
                model_identifier="Federated model",
                worker=testing,
                dataset_key="mnist_testing",
                model=traced_model,
                nr_bins=10,
                batch_size=128,
                print_target_hist=True,
            )

        # decay learning rate
        learning_rate = max(0.98 * learning_rate, args.lr * 0.01)

    if args.save_model:
        torch.save(model.state_dict(), "mnist_cnn.pt")


if __name__ == "__main__":
    # Logging setup
    logger = logging.getLogger("run_websocket_client")
    logger.setLevel(level=logging.DEBUG)

    # Websockets setup
    websockets_logger = logging.getLogger("websockets")
    websockets_logger.setLevel(logging.INFO)
    websockets_logger.addHandler(logging.StreamHandler())

    # Run main
    asyncio.get_event_loop().run_until_complete(main())<|MERGE_RESOLUTION|>--- conflicted
+++ resolved
@@ -8,9 +8,6 @@
 import sys
 import asyncio
 import numpy as np
-
-FORMAT = "%(asctime)s %(message)s"
-logging.basicConfig(format=FORMAT)
 
 import syft as sy
 from syft import workers
@@ -111,11 +108,7 @@
         max_nr_batches=max_nr_batches,
         epochs=1,
         optimizer="SGD",
-<<<<<<< HEAD
-        optimizer_args={"lr": lr},
-=======
         optimizer_args={"lr": 0.1},
->>>>>>> 044038c2
     )
     train_config.send(worker)
     logger.info("Training round %s, calling fit on worker: %s", curr_round, worker.id)
@@ -129,7 +122,6 @@
     model_identifier, worker, dataset_key, model, nr_bins, batch_size, print_target_hist=False
 ):
     model.eval()
-<<<<<<< HEAD
 
     # Create and send train config
     train_config = sy.TrainConfig(
@@ -139,31 +131,9 @@
     train_config.send(worker)
 
     result = worker.evaluate(
-        dataset_key=dataset_key,
-        return_histograms=True,
-        nr_bins=nr_bins,
-        return_loss=True,
-        return_raw_accuracy=True,
-    )
-    test_loss = result["loss"]
-    correct = result["nr_correct_predictions"]
-    len_dataset = result["nr_predictions"]
-    hist_pred = result["histogram_predictions"]
-    hist_target = result["histogram_target"]
-=======
-
-    # Create and send train config
-    train_config = sy.TrainConfig(
-        batch_size=batch_size, model=model, loss_fn=loss_fn, optimizer_args=None, epochs=1
-    )
-
-    train_config.send(worker)
-
-    result = worker.evaluate(
         dataset_key=dataset_key, return_histograms=True, nr_bins=nr_bins, return_loss=True
     )
     test_loss, correct, len_dataset, hist_pred, hist_target = result
->>>>>>> 044038c2
 
     if print_target_hist:
         logger.info("Target histogram: %s", hist_target)
@@ -207,9 +177,26 @@
 
     device = torch.device("cuda" if use_cuda else "cpu")
 
+    kwargs = {"num_workers": 1, "pin_memory": True} if use_cuda else {}
+
+    test_loader = torch.utils.data.DataLoader(
+        datasets.MNIST(
+            "../data",
+            train=False,
+            transform=transforms.Compose(
+                [transforms.ToTensor(), transforms.Normalize((0.1307,), (0.3081,))]
+            ),
+        ),
+        batch_size=args.test_batch_size,
+        shuffle=False,
+        drop_last=False,
+        **kwargs,
+    )
+
     model = Net().to(device)
 
-    traced_model = torch.jit.trace(model, torch.zeros([1, 1, 28, 28], dtype=torch.float))
+    (data, target) = test_loader.__iter__().next()
+    traced_model = torch.jit.trace(model, data)
     learning_rate = args.lr
 
     for curr_round in range(1, args.training_rounds + 1):
@@ -271,7 +258,9 @@
 
 if __name__ == "__main__":
     # Logging setup
-    logger = logging.getLogger("run_websocket_client")
+    logger = logging.getLogger("run_websocket_server")
+    FORMAT = "%(asctime)s %(levelname)s %(filename)s(l:%(lineno)d, p:%(process)d) - %(message)s"
+    logging.basicConfig(format=FORMAT)
     logger.setLevel(level=logging.DEBUG)
 
     # Websockets setup
