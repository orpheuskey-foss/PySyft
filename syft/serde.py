"""
This file exists to provide one common place for all serialization to occur
regardless of framework. As msgpack only supports basic types and binary formats
every type must be first be converted to one of these types. Thus, we've split our
functionality into three steps. When converting from a PySyft object (or collection
of objects) to an object to be sent over the wire (a message), those three steps
are (in order):

1. Simplify - converts PyTorch objects to simple Python objects (using pickle)
2. Serialize - converts Python objects to binary
3. Compress - compresses the binary (Now we're ready send!)

Inversely, when converting from a message sent over the wire back to a PySyft
object, the three steps are (in order):

1. Decompress - converts compressed binary back to decompressed binary
2. Deserialize - converts from binary to basic python objects
3. Detail - converts some basic python objects back to PyTorch objects (Tensors)

Furthermore, note that there is different simplification/serialization logic
for objects of different types. Thus, instead of using if/else logic, we have
global dictionaries which contain functions and Python types as keys. For
simplification logic, this dictionary is called "simplifiers". The keys
are the types and values are the simplification logic. For example,
simplifiers[tuple] will return the function which knows how to simplify the
tuple type. The same is true for all other simplifier/detailer functions.

By default, the simplification/detail operations expect Torch tensors. If the setup requires other
serialization process, it can override the functions _serialize_tensor and _deserialize_tensor

By default, we serialize using msgpack and compress using lz4.
If different compressions are required, the worker can override the function _apply_compress_scheme
"""
from tempfile import TemporaryFile
from typing import Collection
from typing import Dict
from typing import Tuple
import torch
import msgpack
import lz4
from lz4 import (  # noqa: F401
    frame,
)  # needed as otherwise we will get: module 'lz4' has no attribute 'frame'
import io
import numpy
import warnings
import zstd

import syft
import syft as sy

from syft.workers import AbstractWorker
from syft.workers import VirtualWorker
from syft.workers import Plan

from syft.exceptions import CompressionNotFoundException

from syft.frameworks.torch.tensors.decorators import LoggingTensor
from syft.frameworks.torch.tensors.decorators import SensitivityTensor
from syft.frameworks.torch.tensors.interpreters import AdditiveSharingTensor
from syft.frameworks.torch.tensors.interpreters import MultiPointerTensor
from syft.frameworks.torch.tensors.interpreters import PointerTensor
from syft.frameworks.torch.tensors.interpreters.abstract import initialize_tensor


# COMPRESSION SCHEME INT CODES
NO_COMPRESSION = 40
LZ4 = 41
ZSTD = 42


# High Level Public Functions (these are the ones you use)
def serialize(
    obj: object,
    simplified: bool = False,
    force_no_compression: bool = False,
    force_no_serialization: bool = False,
    force_full_simplification: bool = False,
) -> bin:
    """This method can serialize any object PySyft needs to send or store.

    This is the high level function for serializing any object or collection
    of objects which PySyft needs to send over the wire. It includes three
    steps, Simplify, Serialize, and Compress as described inline below.

    Args:
        obj (object): the object to be serialized
        simplified (bool): in some cases we want to pass in data which has
            already been simplified - in which case we must skip double
            simplification - which would be bad.... so bad... so... so bad
        force_no_compression (bool): If true, this will override ANY module
            settings and not compress the objects being serialized. The primary
            expected use of this functionality is testing and/or experimentation.
        force_no_serialization (bool): Primarily a testing tool, this will force
            this method to return human-readable Python objects which is very useful
            for testing and debugging (forceably overrides module compression,
            serialization, and the 'force_no_compression' override)). In other words,
            only simplification operations are performed.
        force_full_simplification (bool): Some objects are only partially serialized
            by default. For objects where this is the case, setting this flag to True
            will force the entire object to be serialized. For example, setting this
            flag to True will cause a VirtualWorker to be serialized WITH all of its
            tensors while by default VirtualWorker objects only serialize a small
            amount of metadata.

    Returns:
        binary: the serialized form of the object.

    """
    # 1) Simplify
    # simplify difficult-to-serialize objects. See the _simpliy method
    # for details on how this works. The general purpose is to handle types
    # which the fast serializer cannot handle
    if not simplified:
        if force_full_simplification:
            simple_objects = _force_full_simplify(obj)
        else:
            simple_objects = _simplify(obj)
    else:
        simple_objects = obj

    # 2) Serialize
    # serialize into a binary
    if force_no_serialization:
        return simple_objects
    else:
        binary = msgpack.dumps(simple_objects)

    # 3) Compress
    # optionally compress the binary and return the result
    # prepend a 1-byte header '0' or '1' to the output stream
    # to denote whether output stream is compressed or not
    # if compressed stream length is greater than input stream
    # we output the input stream as it is with header set to '0'
    # otherwise we output the compressed stream with header set to '1'
    # even if compressed flag is set to false by the caller we
    # output the input stream as it is with header set to '0'
    if force_no_compression:
        return binary
    else:
        return _compress(binary)


def deserialize(binary: bin, worker: AbstractWorker = None, detail=True) -> object:
    """ This method can deserialize any object PySyft needs to send or store.

    This is the high level function for deserializing any object or collection
    of objects which PySyft has sent over the wire or stored. It includes three
    steps, Decompress, Deserialize, and Detail as described inline below.

    Args:
        binary (bin): the serialized object to be deserialized.
        worker (AbstractWorker): the worker which is acquiring the message content,
            for example used to specify the owner of a tensor received(not obvious
            for virtual workers)
        detail (bool): there are some cases where we need to perform the decompression
            and deserialization part, but we don't need to detail all the message.
            This is the case for Plan workers for instance

    Returns:
        object: the deserialized form of the binary input.
    """
    if worker is None:
        worker = syft.torch.hook.local_worker

    # 1) Decompress the binary if needed
    binary = _decompress(binary)

    # 2) Deserialize
    # This function converts the binary into the appropriate python
    # object (or nested dict/collection of python objects)
    simple_objects = msgpack.loads(binary)

    if detail:
        # 3) Detail
        # This function converts typed, simple objects into their more
        # complex (and difficult to serialize) counterparts which the
        # serialization library wasn't natively able to serialize (such
        # as msgpack's inability to serialize torch tensors or ... or
        # python slice objects
        return _detail(worker, simple_objects)

    else:
        # sometimes we want to skip detailing (such as in Plan)
        return simple_objects


def _serialize_tensor(tensor) -> bin:
    """Serialize the tensor using as default Torch serialization strategy
    This function can be overridden to provide different tensor serialization strategies

    Args
        (torch.Tensor): an input tensor to be serialized

    Returns
        A serialized version of the input tensor

    """
    return torch_tensor_serializer(tensor)


def _deserialize_tensor(tensor_bin) -> torch.Tensor:
    """Deserialize the input tensor passed as parameter into a Torch tensor.
    This function can be overridden to provide different deserialization strategies

    Args
        tensor_bin: A binary representation of a tensor

    Returns
        a Torch tensor
    """
    return torch_tensor_deserializer(tensor_bin)


def numpy_tensor_serializer(tensor: torch.Tensor) -> bin:
    """Strategy to serialize a tensor using numpy npy format.
    If tensor requires to calculate gradients, it will detached.
    """
    if tensor.requires_grad:
        warnings.warn(
            "Torch to Numpy serializer can only be used with tensors that do not require grad. "
            "Detaching tensor to continue"
        )
        tensor = tensor.detach()

    np_tensor = tensor.numpy()
    outfile = TemporaryFile()
    numpy.save(outfile, np_tensor)
    # Simulate close and open by calling seek
    outfile.seek(0)
    return outfile.read()


def numpy_tensor_deserializer(tensor_bin) -> torch.Tensor:
    """"Strategy to deserialize a binary input in npy format into a Torch tensor"""
    input_file = TemporaryFile()
    input_file.write(tensor_bin)
    # read data from file
    input_file.seek(0)
    return torch.from_numpy(numpy.load(input_file))


def torch_tensor_serializer(tensor) -> bin:
    """Strategy to serialize a tensor using Torch saver"""
    binary_stream = io.BytesIO()
    torch.save(tensor, binary_stream)
    return binary_stream.getvalue()


def torch_tensor_deserializer(tensor_bin) -> torch.Tensor:
    """"Strategy to deserialize a binary input using Torch load"""
    bin_tensor_stream = io.BytesIO(tensor_bin)
    return torch.load(bin_tensor_stream)


# Chosen Compression Algorithm


def _apply_compress_scheme(decompressed_input_bin) -> tuple:
    """
    Apply the selected compression scheme.
    By default is used LZ4

    Args:
        decompressed_input_bin: the binary to be compressed
    """
    return apply_lz4_compression(decompressed_input_bin)


def apply_lz4_compression(decompressed_input_bin) -> tuple:
    """
    Apply LZ4 compression to the input

    Args:
        :param decompressed_input_bin: the binary to be compressed
        :return: a tuple (compressed_result, LZ4)
    """
    return lz4.frame.compress(decompressed_input_bin), LZ4


def apply_zstd_compression(decompressed_input_bin) -> tuple:
    """
    Apply ZSTD compression to the input

    Args:
        :param decompressed_input_bin: the binary to be compressed
        :return: a tuple (compressed_result, ZSTD)
    """

    return zstd.compress(decompressed_input_bin), ZSTD


def apply_no_compression(decompressed_input_bin) -> tuple:
    """
    No compression is applied to the input

    Args:
        :param decompressed_input_bin: the binary
        :return: a tuple (the binary, LZ4)
    """

    return decompressed_input_bin, NO_COMPRESSION


def _compress(decompressed_input_bin: bin) -> bin:
    """
    This function compresses a binary using the function _apply_compress_scheme
    if the input has been already compressed in some step, it will return it as it is

    Args:
        decompressed_input_bin (bin): binary to be compressed

    Returns:
        bin: a compressed binary

    """

    compress_stream, compress_scheme = _apply_compress_scheme(decompressed_input_bin)

    if len(compress_stream) < len(decompressed_input_bin):
        return compress_scheme.to_bytes(1, byteorder="big") + compress_stream
    else:
        return NO_COMPRESSION.to_bytes(1, byteorder="big") + decompressed_input_bin


def _decompress(binary: bin) -> bin:
    """
    This function decompresses a binary using the scheme defined in the first byte of the input

    Args:
        binary (bin): a compressed binary

    Returns:
        bin: decompressed binary

    """

    # check the 1-byte header to check the compression scheme used
    compress_scheme = binary[0]

    # remove the 1-byte header from the input stream
    binary = binary[1:]
    # 1)  Decompress or return the original stream
    if compress_scheme == LZ4:
        return lz4.frame.decompress(binary)
    elif compress_scheme == ZSTD:
        return zstd.decompress(binary)
    elif compress_scheme == NO_COMPRESSION:
        return binary
    else:
        raise CompressionNotFoundException(
            "compression scheme not found for" " compression code:" + str(compress_scheme)
        )


# Simplify/Detail Torch Tensors


def _simplify_torch_tensor(tensor: torch.Tensor) -> bin:
    """
    This function converts a torch tensor into a serliaized torch tensor
    using pickle. We choose to use this because PyTorch has a custom and
    very fast PyTorch pickler.

    Args:
        tensor (torch.Tensor): an input tensor to be serialized

    Returns:
        tuple: serialized tuple of torch tensor. The first value is the
        id of the tensor and the second is the binary for the PyTorch
        object. The third is the chain of abstractions, and the fourth
        (optinally) is the chain of graident tensors (nested tuple)
    """

    tensor_bin = _serialize_tensor(tensor)

    # note we need to do this expicitly because torch.save does not
    # seem to be including .grad by default

    if tensor.grad is not None:
        if hasattr(tensor, "child"):
            if isinstance(tensor.child, PointerTensor):
                grad_chain = None
            else:
                grad_chain = _simplify_torch_tensor(tensor.grad)
        else:
            grad_chain = _simplify_torch_tensor(tensor.grad)

    else:
        grad_chain = None

    chain = None

    # I think the pointer bug is is between here

    if hasattr(tensor, "child"):
        chain = _simplify(tensor.child)

    # and here... leaving a reerence here so i can find it later
    # TODO fix pointer bug

    tags = tensor.tags
    if tags is not None:
        tags = list(tags)
    return (tensor.id, tensor_bin, chain, grad_chain, tags, tensor.description)


def _detail_torch_tensor(worker: AbstractWorker, tensor_tuple: tuple) -> torch.Tensor:
    """
    This function converts a serialized torch tensor into a torch tensor
    using pickle.

    Args:
        tensor_tuple (bin): serialized obj of torch tensor. It's a tuple where
            the first value is the ID, the second vlaue is the binary for the
            PyTorch object, the third value is the chain of tensor abstractions,
            and the fourth object is the chain of gradients (.grad.grad, etc.)

    Returns:
        torch.Tensor: a torch tensor that was serialized
    """

    tensor_id, tensor_bin, chain, grad_chain, tags, description = tensor_tuple

    tensor = _deserialize_tensor(tensor_bin)

    # note we need to do this explicitly because torch.load does not
    # include .grad informatino
    if grad_chain is not None:
        tensor.grad = _detail_torch_tensor(worker, grad_chain)

    initialize_tensor(
        hook_self=syft.torch.hook,
        cls=tensor,
        torch_tensor=True,
        owner=worker,
        id=tensor_id,
        init_args=[],
        kwargs={},
    )

    if tags is not None:
        for i in range(len(tags)):
            tag = tags[i]
            if isinstance(tag, bytes):
                tag = tag.decode("utf-8")
            tags[i] = tag
        tensor.tags = tags

    if description is not None:
        if isinstance(description, bytes):
            description = description.decode("utf-8")
        tensor.description = description

    if chain is not None:
        chain = _detail(worker, chain)
        tensor.child = chain
        tensor.is_wrapper = True

    return tensor


# Simplify/Detail Parameters


def _simplify_torch_parameter(param: torch.nn.Parameter) -> bin:
    """
    This function converts a torch Parameter into a serialized torch Parameter

    Args:
        param (torch.nn.Parameter): an input Parameter to be serialized

    Returns:
        tuple: serialized tuple of torch Parameter. The first value is the
        id of the Parameter and the second is the binary for the PyTorch
        tensor data attribute and last is the requires_grad attr.
    """

    tensor = param.data

    tensor_ser = _simplify_torch_tensor(tensor)

    grad = param.grad

    if grad is not None and not (
        hasattr(grad, "child") and isinstance(grad.child, sy.PointerTensor)
    ):
        grad_ser = _simplify_torch_tensor(grad)
    else:
        grad_ser = None

    return (param.id, tensor_ser, param.requires_grad, grad_ser)


def _detail_torch_parameter(worker: AbstractWorker, param_tuple: tuple) -> torch.nn.Parameter:
    """
    This function converts a serialized torch Parameter into a torch Parameter.

    Args:
        param_tuple (tuple): serialized obj of torch tensor. It's a tuple where
            the first value is the ID and the second value is the binary for the
            PyTorch data attribute et and third value is the requires_grad attr.

    Returns:
        torch.Parameter: a torch Parameter that was serialized
    """
    param_id, tensor_ser, requires_grad, grad_ser = param_tuple

    tensor = _detail_torch_tensor(worker, tensor_ser)

    if grad_ser is not None:
        grad = _detail_torch_tensor(worker, grad_ser)
        grad.garbage_collect_data = False
    elif hasattr(tensor, "child") and isinstance(tensor.child, sy.PointerTensor):
        grad = tensor.attr("grad")
    else:
        grad = None

    param = torch.nn.Parameter(tensor, requires_grad)
    param.id = param_id
    param.grad = grad

    return param


# Simplify/Detail Collections (list, set, tuple, etc.)


def _simplify_collection(my_collection: Collection) -> Collection:
    """
    This function is designed to search a collection for any objects
    which may need to be simplified (i.e., torch tensors). It iterates
    through each object in the collection and calls _simplify on it. Finally,
    it returns the output collection as the same type as the input collection
    so that the consuming serialization step knows the correct type info. The
    reverse function to this function is _detail_collection, which undoes
    the functionality of this function.

    Args:
        my_collection (Collection): a collection of python objects

    Returns:
        Collection: a collection of the same type as the input of simplified
            objects.

    """

    # Step 0: get collection type for later use and itialize empty list
    my_type = type(my_collection)
    pieces = list()

    # Step 1: serialize each part of the collection
    for part in my_collection:
        pieces.append(_simplify(part))

    # Step 2: convert back to original type and return serialization
    if my_type == set:
        return pieces
    return my_type(pieces)


def _detail_collection_list(worker: AbstractWorker, my_collection: Collection) -> Collection:
    """
    This function is designed to operate in the opposite direction of
    _simplify_collection. It takes a collection of simple python objects
    and iterates through it to determine whether objects in the collection
    need to be converted into more advanced types. In particular, it
    converts binary objects into torch Tensors where appropriate.

    Args:
        worker: the worker doing the deserialization
        my_collection (Collection): a collection of simple python objects (including binary).

    Returns:
        Collection: a collection of the same type as the input where the objects
            in the collection have been detailed.
    """

    pieces = list()

    # Step 1: deserialize each part of the collection
    for part in my_collection:
        try:
            pieces.append(_detail(worker, part).decode("utf-8"))  # transform bytes back to string
        except AttributeError:
            pieces.append(_detail(worker, part))

    return pieces


def _detail_collection_set(worker: AbstractWorker, my_collection: Collection) -> Collection:
    """
    This function is designed to operate in the opposite direction of
    _simplify_collection. It takes a collection of simple python objects
    and iterates through it to determine whether objects in the collection
    need to be converted into more advanced types. In particular, it
    converts binary objects into torch Tensors where appropriate.

    Args:
        worker: the worker doing the deserialization
        my_collection (Collection): a collection of simple python objects (including binary).

    Returns:
        Collection: a collection of the same type as the input where the objects
            in the collection have been detailed.
    """

    pieces = list()

    # Step 1: deserialize each part of the collection
    for part in my_collection:
        try:
            pieces.append(_detail(worker, part).decode("utf-8"))  # transform bytes back to string
        except AttributeError:
            pieces.append(_detail(worker, part))
    return set(pieces)


def _detail_collection_tuple(worker: AbstractWorker, my_tuple: Tuple) -> Tuple:
    """
    This function is designed to operate in the opposite direction of
    _simplify_collection. It takes a tuple of simple python objects
    and iterates through it to determine whether objects in the collection
    need to be converted into more advanced types. In particular, it
    converts binary objects into torch Tensors where appropriate.
    This is only applicable to tuples. They need special handling because
    `msgpack` is encoding a tuple as a list.

    Args:
        worker: the worker doing the deserialization
        my_tuple (Tuple): a collection of simple python objects (including binary).

    Returns:
        tuple: a collection of the same type as the input where the objects
            in the collection have been detailed.
    """

    pieces = list()

    # Step 1: deserialize each part of the collection
    for part in my_tuple:
        pieces.append(_detail(worker, part))

    return tuple(pieces)


# Dictionaries


def _simplify_dictionary(my_dict: Dict) -> Dict:
    """
    This function is designed to search a dict for any objects
    which may need to be simplified (i.e., torch tensors). It iterates
    through each key, value in the dict and calls _simplify on it. Finally,
    it returns the output dict as the same type as the input dict
    so that the consuming serialization step knows the correct type info. The
    reverse function to this function is _detail_dictionary, which undoes
    the functionality of this function.

    Args:
        my_dict (Dict): a dictionary of python objects

    Returns:
        Dict: a dictionary of the same type as the input of simplified
            objects.

    """
    pieces = list()
    # for dictionaries we want to simplify both the key and the value
    for key, value in my_dict.items():
        pieces.append((_simplify(key), _simplify(value)))

    return pieces


def _detail_dictionary(worker: AbstractWorker, my_dict: Dict) -> Dict:
    """
    This function is designed to operate in the opposite direction of
    _simplify_dictionary. It takes a dictionary of simple python objects
    and iterates through it to determine whether objects in the collection
    need to be converted into more advanced types. In particular, it
    converts binary objects into torch Tensors where appropriate.

    Args:
        worker: the worker doing the deserialization
        my_dict (Dict): a dictionary of simple python objects (including binary).

    Returns:
        tuple: a collection of the same type as the input where the objects
            in the collection have been detailed.
    """
    pieces = {}
    # for dictionaries we want to detail both the key and the value
    for key, value in my_dict:
        detailed_key = _detail(worker, key)
        try:
            detailed_key = detailed_key.decode("utf-8")
        except AttributeError:
            pass

        detailed_value = _detail(worker, value)
        try:
            detailed_value = detailed_value.decode("utf-8")
        except AttributeError:
            pass

        pieces[detailed_key] = detailed_value

    return pieces


# Range


def _simplify_range(my_range: range) -> Tuple[int, int, int]:
    """
    This function extracts the start, stop and step from the range.

    Args:
        my_range (range): a range object

    Returns:
        list: a list defining the range parameters [start, stop, step]

    Examples:

        range_parameters = _simplify_range(range(1, 3, 4))

        assert range_parameters == [1, 3, 4]

    """

    return (my_range.start, my_range.stop, my_range.step)


def _detail_range(worker: AbstractWorker, my_range_params: Tuple[int, int, int]) -> range:
    """
    This function extracts the start, stop and step from a tuple.

    Args:
        worker: the worker doing the deserialization (only here to standardise signature
            with other _detail functions)
        my_range_params (tuple): a tuple defining the range parameters [start, stop, step]

    Returns:
        range: a range object

    Examples:
        new_range = _detail_range([1, 3, 4])

        assert new_range == range(1, 3, 4)

    """

    return range(my_range_params[0], my_range_params[1], my_range_params[2])


#   numpy array


def _simplify_ndarray(my_array: numpy.ndarray) -> Tuple[bin, Tuple, str]:
    """
    This function gets the byte representation of the array
        and stores the dtype and shape for reconstruction

    Args:
        my_array (numpy.ndarray): a numpy array

    Returns:
        list: a list holding the byte representation, shape and dtype of the array

    Examples:

        arr_representation = _simplify_ndarray(numpy.random.random([1000, 1000])))

    """
    arr_bytes = my_array.tobytes()
    arr_shape = my_array.shape
    arr_dtype = my_array.dtype.name

    return (arr_bytes, arr_shape, arr_dtype)


def _detail_ndarray(
    worker: AbstractWorker, arr_representation: Tuple[bin, Tuple, str]
) -> numpy.ndarray:
    """
    This function reconstruct a numpy array from it's byte data, the shape and the dtype
        by first loading the byte data with the appropiate dtype and then reshaping it into the
        original shape

    Args:
        worker: the worker doing the deserialization
        arr_representation (tuple): a tuple holding the byte representation, shape
        and dtype of the array

    Returns:
        numpy.ndarray: a numpy array

    Examples:
        arr = _detail_ndarray(arr_representation)

    """
    res = numpy.frombuffer(arr_representation[0], dtype=arr_representation[2]).reshape(
        arr_representation[1]
    )

    assert type(res) == numpy.ndarray

    return res


#   slice


def _simplify_slice(my_slice: slice) -> Tuple[int, int, int]:
    """
    This function creates a list that represents a slice.

    Args:
        my_slice (slice): a python slice

    Returns:
        tuple : a list holding the start, stop and step values

    Examples:

        slice_representation = _simplify_slice(slice(1,2,3))

    """
    return (my_slice.start, my_slice.stop, my_slice.step)


def _detail_slice(worker: AbstractWorker, my_slice: Tuple[int, int, int]) -> slice:
    """
    This function extracts the start, stop and step from a list.

    Args:
        my_slice (tuple): a list defining the slice parameters [start, stop, step]

    Returns:
        range: a range object

    Examples:
        new_range = _detail_range([1, 3, 4])

        assert new_range == range(1, 3, 4)

    """

    return slice(my_slice[0], my_slice[1], my_slice[2])


def _simplify_ellipsis(e: Ellipsis) -> bytes:
    return b""


def _simplify_torch_device(device: torch.device) -> Tuple[str]:
    return device.type


def _detail_ellipsis(worker: AbstractWorker, ellipsis: bytes) -> Ellipsis:
    return ...


def _detail_torch_device(worker: AbstractWorker, device_type: str) -> torch.device:
    return torch.device(type=device_type)


def _simplify_pointer_tensor(ptr: PointerTensor) -> tuple:
    """
    This function takes the attributes of a PointerTensor and saves them in a dictionary
    Args:
        ptr (PointerTensor): a PointerTensor
    Returns:
        tuple: a tuple holding the unique attributes of the pointer
    Examples:
        data = _simplify_pointer_tensor(ptr)
    """

    return (ptr.id, ptr.id_at_location, ptr.location.id, ptr.point_to_attr, ptr._shape)

    # a more general but slower/more verbose option

    # data = vars(ptr).copy()
    # for k, v in data.items():
    #     if isinstance(v, AbstractWorker):
    #         data[k] = v.id
    # return _simplify_dictionary(data)


def _detail_pointer_tensor(worker: AbstractWorker, tensor_tuple: tuple) -> PointerTensor:
    """
    This function reconstructs a PointerTensor given it's attributes in form of a dictionary.
    We use the spread operator to pass the dict data as arguments
    to the init method of PointerTensor
    Args:
        worker: the worker doing the deserialization
        tensor_tuple: a tuple holding the attributes of the PointerTensor
    Returns:
        PointerTensor: a PointerTensor
    Examples:
        ptr = _detail_pointer_tensor(data)
    """
    # TODO: fix comment for this and simplifier
    obj_id = tensor_tuple[0]
    id_at_location = tensor_tuple[1]
    worker_id = tensor_tuple[2]
    if isinstance(worker_id, bytes):
        worker_id = worker_id.decode()
    point_to_attr = tensor_tuple[3]
    shape = tensor_tuple[4]

    if shape is not None:
        shape = torch.Size(shape)

    # If the pointer received is pointing at the current worker, we load the tensor instead
    if worker_id == worker.id:

        tensor = worker.get_obj(id_at_location)

        if point_to_attr is not None and tensor is not None:

            point_to_attrs = point_to_attr.decode("utf-8").split(".")
            for attr in point_to_attrs:
                if len(attr) > 0:
                    tensor = getattr(tensor, attr)

            if tensor is not None:

                if not tensor.is_wrapper and not isinstance(tensor, torch.Tensor):
                    # if the tensor is a wrapper then it doesn't need to be wrapped
                    # i the tensor isn't a wrapper, BUT it's just a plain torch tensor,
                    # then it doesn't need to be wrapped.
                    # if the tensor is not a wrapper BUT it's also not a torch tensor,
                    # then it needs to be wrapped or else it won't be able to be used
                    # by other interfaces
                    tensor = tensor.wrap()

        return tensor
    # Else we keep the same Pointer
    else:

        location = syft.torch.hook.local_worker.get_worker(worker_id)

        ptr = PointerTensor(
            location=location,
            id_at_location=id_at_location,
            owner=worker,
            id=obj_id,
            shape=shape,
            garbage_collect_data=True,
        )

        return ptr

    # a more general but slower/more verbose option

    # new_data = {}
    # for k, v in data.items():
    #     key = k.decode()
    #     if type(v) is bytes:
    #         val_str = v.decode()
    #         val = syft.local_worker.get_worker(val_str)
    #     else:
    #         val = v
    #     new_data[key] = val
    # return PointerTensor(**new_data)


def _simplify_log_tensor(tensor: LoggingTensor) -> tuple:
    """
    This function takes the attributes of a LogTensor and saves them in a tuple
    Args:
        tensor (LoggingTensor): a LogTensor
    Returns:
        tuple: a tuple holding the unique attributes of the log tensor
    Examples:
        data = _simplify_log_tensor(tensor)
    """

    chain = None
    if hasattr(tensor, "child"):
        chain = _simplify(tensor.child)
    return (tensor.id, chain)


def _detail_log_tensor(worker: AbstractWorker, tensor_tuple: tuple) -> LoggingTensor:
    """
    This function reconstructs a LogTensor given it's attributes in form of a tuple.
    Args:
        worker: the worker doing the deserialization
        tensor_tuple: a tuple holding the attributes of the LogTensor
    Returns:
        LoggingTensor: a LogTensor
    Examples:
        logtensor = _detail_log_tensor(data)
    """
    obj_id, chain = tensor_tuple

    tensor = LoggingTensor(owner=worker, id=obj_id)

    if chain is not None:
        chain = _detail(worker, chain)
        tensor.child = chain

    return tensor


def _simplify_sensitivity_tensor(tensor: SensitivityTensor) -> tuple:

    _chain = _simplify(tensor.child)
    _min = _simplify(tensor.min_ent_conts)
    _max = _simplify(tensor.max_ent_conts)
    _entities = _simplify(tensor.entities)

    return (_chain, _min, _max, _entities)


def _detail_sensitivity_tensor(worker: AbstractWorker, tensor_tuple: tuple) -> SensitivityTensor:

    _chain, _min, _max, _entities = tensor_tuple

    _chain = _detail(worker, _chain)
    _min = _detail(worker, _min)
    _max = _detail(worker, _max)
    _entities = _detail(worker, _entities)

    return SensitivityTensor(
        values=_chain, min_ent_conts=_min, max_ent_conts=_max, entities=_entities
    )


def _simplify_additive_shared_tensor(tensor: AdditiveSharingTensor) -> tuple:
    """
    This function takes the attributes of a AdditiveSharingTensor and saves them in a tuple
    Args:
        tensor (AdditiveSharingTensor): a AdditiveSharingTensor
    Returns:
        tuple: a tuple holding the unique attributes of the additive shared tensor
    Examples:
        data = _simplify_additive_shared_tensor(tensor)
    """

    chain = None
    if hasattr(tensor, "child"):
        chain = _simplify(tensor.child)
    return (tensor.id, tensor.field, tensor.crypto_provider.id, chain)


def _detail_additive_shared_tensor(
    worker: AbstractWorker, tensor_tuple: tuple
) -> AdditiveSharingTensor:
    """
        This function reconstructs a AdditiveSharingTensor given it's attributes in form of a tuple.
        Args:
            worker: the worker doing the deserialization
            tensor_tuple: a tuple holding the attributes of the AdditiveSharingTensor
        Returns:
            AdditiveSharingTensor: a AdditiveSharingTensor
        Examples:
            shared_tensor = _detail_additive_shared_tensor(data)
        """

    tensor_id, field, crypto_provider, chain = tensor_tuple

    tensor = AdditiveSharingTensor(
        owner=worker, id=tensor_id, field=field, crypto_provider=worker.get_worker(crypto_provider)
    )

    if chain is not None:
        chain = _detail(worker, chain)
        tensor.child = chain

    return tensor


def _simplify_multi_pointer_tensor(tensor: MultiPointerTensor) -> tuple:
    """
    This function takes the attributes of a MultiPointerTensor and saves them in a tuple
    Args:
        tensor (MultiPointerTensor): a MultiPointerTensor
    Returns:
        tuple: a tuple holding the unique attributes of the additive shared tensor
    Examples:
        data = _simplify_additive_shared_tensor(tensor)
    """

    chain = None
    if hasattr(tensor, "child"):
        chain = _simplify(tensor.child)
    return (tensor.id, chain)


def _detail_multi_pointer_tensor(worker: AbstractWorker, tensor_tuple: tuple) -> MultiPointerTensor:
    """
        This function reconstructs a MultiPointerTensor given it's attributes in form of a tuple.
        Args:
            worker: the worker doing the deserialization
            tensor_tuple: a tuple holding the attributes of the MultiPointerTensor
        Returns:
            MultiPointerTensor: a MultiPointerTensor
        Examples:
            multi_pointer_tensor = _detail_multi_pointer_tensor(data)
        """

    tensor_id, chain = tensor_tuple

    tensor = MultiPointerTensor(owner=worker, id=tensor_id)

    if chain is not None:
        chain = _detail(worker, chain)
        tensor.child = chain

    return tensor


def _simplify_plan(plan: Plan) -> tuple:
    """
    This function takes the attributes of a Plan and saves them in a tuple
    Args:
        plan (Plan): a Plan object
    Returns:
        tuple: a tuple holding the unique attributes of the Plan object

    """
    readable_plan = _simplify(plan.readable_plan)
    return (
        readable_plan,
        _simplify(plan.id),
        _simplify(plan.arg_ids),
        _simplify(plan.result_ids),
        plan.name,
        _simplify(plan.tags),
        _simplify(plan.description),
    )


def _detail_plan(worker: AbstractWorker, plan_tuple: tuple) -> Plan:
    """This function reconstructs a Plan object given it's attributes in the form of a tuple.
    Args:
        worker: the worker doing the deserialization
        plan_tuple: a tuple holding the attributes of the Plan
    Returns:
        Plan: a Plan object
    """

    readable_plan, id, arg_ids, result_ids, name, tags, description = plan_tuple
    id = id
    if isinstance(id, bytes):
        id = id.decode("utf-8")
    arg_ids = _detail(worker, arg_ids)
    result_ids = _detail(worker, result_ids)

    plan = syft.Plan(hook=sy.hook, owner=worker, id=id)
    plan.arg_ids = arg_ids
    plan.result_ids = result_ids
    if isinstance(name, bytes):
        plan.name = name.decode("utf-8")
    plan.tags = _detail(worker, tags)
    plan.description = _detail(worker, description)
    plan.readable_plan = _detail(worker, readable_plan)

    return plan


def _simplify_worker(worker: AbstractWorker) -> tuple:
    """

    """

    return (_simplify(worker.id),)


def _detail_worker(worker: AbstractWorker, worker_tuple: tuple) -> PointerTensor:
    """
    This function reconstructs a PlanPointer given it's attributes in form of a tuple.

    Args:
        worker: the worker doing the deserialization
        plan_pointer_tuple: a tuple holding the attributes of the PlanPointer
    Returns:
        PointerTensor: a PointerTensor
    Examples:
        ptr = _detail_pointer_tensor(data)
    """
    worker_id = _detail(worker, worker_tuple[0])

    referenced_worker = worker.get_worker(worker_id)

    return referenced_worker


def _force_full_simplify_worker(worker: AbstractWorker) -> tuple:
    """

    """

    return (_simplify(worker.id), _simplify(worker._objects), worker.auto_add)


def _force_full_detail_worker(worker: AbstractWorker, worker_tuple: tuple) -> tuple:
    worker_id, _objects, auto_add = worker_tuple
    worker_id = _detail(worker, worker_id)

    result = sy.VirtualWorker(sy.hook, worker_id, auto_add=auto_add)
    _objects = _detail(worker, _objects)
    result._objects = _objects

    # make sure they weren't accidentally double registered
    for _, obj in _objects.items():
        if obj.id in worker._objects:
            del worker._objects[obj.id]

    return result


def _simplify_str(obj: str) -> tuple:
    return (obj.encode("utf-8"),)


def _detail_str(worker: AbstractWorker, str_tuple: tuple) -> str:
    return str_tuple[0].decode("utf-8")


# High Level Simplification Router


def _simplify(obj: object) -> object:
    """
    This function takes an object as input and returns a simple
    Python object which is supported by the chosen serialization
    method (such as JSON or msgpack). The reason we have this function
    is that some objects are either NOT supported by high level (fast)
    serializers OR the high level serializers don't support the fastest
    form of serialization. For example, PyTorch tensors have custom pickle
    functionality thus its better to pre-serialize PyTorch tensors using
    pickle and then serialize the binary in with the rest of the message
    being sent.

    Args:
        obj: an object which may need to be simplified

    Returns:
        obj: an simple Python object which msgpack can serialize

    Raises:
        ValueError: if `move_this` or `in_front_of_that` are not both single ASCII
        characters.

    """

    try:
        # check to see if there is a simplifier
        # for this type. If there is, run return
        # the simplified object
        current_type = type(obj)

        result = (simplifiers[current_type][0], simplifiers[current_type][1](obj))

        return result

    except KeyError:

        # if there is not a simplifier for this
        # object, then the object is already a
        # simple python object and we can just
        # return it
        return obj


def _force_full_simplify(obj: object) -> object:
    current_type = type(obj)

    if current_type in forced_full_simplifiers:

        left = forced_full_simplifiers[current_type][0]

        right = forced_full_simplifiers[current_type][1]

        right = right(obj)

        result = (left, right)
    else:
        result = _simplify(obj)

    return result


simplifiers = {
    torch.Tensor: [0, _simplify_torch_tensor],
    torch.nn.Parameter: [1, _simplify_torch_parameter],
    tuple: [2, _simplify_collection],
    list: [3, _simplify_collection],
    set: [4, _simplify_collection],
    dict: [5, _simplify_dictionary],
    range: [6, _simplify_range],
    numpy.ndarray: [7, _simplify_ndarray],
    slice: [8, _simplify_slice],
    type(Ellipsis): [9, _simplify_ellipsis],
    torch.device: [10, _simplify_torch_device],
    PointerTensor: [11, _simplify_pointer_tensor],
    LoggingTensor: [12, _simplify_log_tensor],
    AdditiveSharingTensor: [13, _simplify_additive_shared_tensor],
    MultiPointerTensor: [14, _simplify_multi_pointer_tensor],
    Plan: [15, _simplify_plan],
    VirtualWorker: [16, _simplify_worker],
<<<<<<< HEAD
    SensitivityTensor: [17, _simplify_sensitivity_tensor],
=======
    str: [18, _simplify_str],
>>>>>>> 869ee7e6
}

forced_full_simplifiers = {VirtualWorker: [17, _force_full_simplify_worker]}


def _detail(worker: AbstractWorker, obj: object) -> object:
    """
    This function reverses the functionality of _simplify. Where applicable,
    it converts simple objects into more complex objects such as converting
    binary objects into torch tensors. Read _simplify for more information on
    why _simplify and _detail are needed.

    Args:
        worker: the worker which is acquiring the message content, for example
        used to specify the owner of a tensor received(not obvious for
        virtual workers)
        obj: a simple Python object which msgpack deserialized

    Returns:
        obj: a more complex Python object which msgpack would have had trouble
            deserializing directly.

    """

    if type(obj) in (list, tuple):
        return detailers[obj[0]](worker, obj[1])
    else:
        return obj


# note that the order of this list matters
# it must match the ID in the simplifiers dict
detailers = [
    _detail_torch_tensor,
    _detail_torch_parameter,
    _detail_collection_tuple,
    _detail_collection_list,
    _detail_collection_set,
    _detail_dictionary,
    _detail_range,
    _detail_ndarray,
    _detail_slice,
    _detail_ellipsis,
    _detail_torch_device,
    _detail_pointer_tensor,
    _detail_log_tensor,
    _detail_additive_shared_tensor,
    _detail_multi_pointer_tensor,
    _detail_plan,
    _detail_worker,
<<<<<<< HEAD
    _detail_sensitivity_tensor,
=======
    _force_full_detail_worker,
    _detail_str,
>>>>>>> 869ee7e6
]<|MERGE_RESOLUTION|>--- conflicted
+++ resolved
@@ -1305,14 +1305,11 @@
     MultiPointerTensor: [14, _simplify_multi_pointer_tensor],
     Plan: [15, _simplify_plan],
     VirtualWorker: [16, _simplify_worker],
-<<<<<<< HEAD
     SensitivityTensor: [17, _simplify_sensitivity_tensor],
-=======
     str: [18, _simplify_str],
->>>>>>> 869ee7e6
 }
 
-forced_full_simplifiers = {VirtualWorker: [17, _force_full_simplify_worker]}
+forced_full_simplifiers = {VirtualWorker: [19, _force_full_simplify_worker]}
 
 
 def _detail(worker: AbstractWorker, obj: object) -> object:
@@ -1360,10 +1357,7 @@
     _detail_multi_pointer_tensor,
     _detail_plan,
     _detail_worker,
-<<<<<<< HEAD
     _detail_sensitivity_tensor,
-=======
+    _detail_str,
     _force_full_detail_worker,
-    _detail_str,
->>>>>>> 869ee7e6
 ]