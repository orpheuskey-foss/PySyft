--- conflicted
+++ resolved
@@ -264,7 +264,6 @@
         return TensorBase(out)
 
 
-<<<<<<< HEAD
 def transpose(tensor1, dim0, dim1):
     """
     Performs tensor transpose operation, tranposing dim0 and dim1.
@@ -284,7 +283,8 @@
         axes[dim0] = dim1
         axes[dim1] = dim0
         return TensorBase(np.transpose(tensor1.data, axes=axes))
-=======
+
+
 def unsqueeze(tensor1, dim):
     """
     Performs 'unsqueeze' operation, returning a new tensor with a dimension
@@ -298,5 +298,4 @@
     elif tensor1.encrypted:
         raise NotImplemented
     else:
-        return TensorBase(np.expand_dims(tensor1.data, dim))
->>>>>>> eb0314d3
+        return TensorBase(np.expand_dims(tensor1.data, dim))