--- conflicted
+++ resolved
@@ -145,7 +145,7 @@
         else:
             native_func = syft.torch.command_guard(attr, "torch_modules", get_native=True)
             command = native_func
-<<<<<<< HEAD
+
         if type(command) == str:
             mod_name, func_name = command.split(".")
             mod = importlib.import_module(mod_name)
@@ -153,11 +153,7 @@
             response = command_to_execute(*args, **kwargs)
         else:
             response = command(*args, **kwargs)
-=======
-        # print("command", command, type(command))
-        response = command(*args, **kwargs)
-
->>>>>>> 670b163d
+
         return response
 
     # SECTION: Manage the workers network
