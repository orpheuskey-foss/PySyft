--- conflicted
+++ resolved
@@ -2,9 +2,4 @@
 from . import core
 from . import mpc
 
-<<<<<<< HEAD
-s = str(core)
-s += str(mpc)
-=======
-__all__ = ['core']
->>>>>>> 301e621f
+__all__ = ['core']