--- conflicted
+++ resolved
@@ -5,13 +5,8 @@
 
 from syft.tensor import equal, TensorBase
 from syft.math import cumprod, cumsum, ceil, dot, matmul, addmm, addcmul
-<<<<<<< HEAD
-from syft.math import addcdiv, addmv, addbmm, baddbmm, transpose
+from syft.math import addcdiv, addmv, bmm, addbmm, baddbmm, transpose
 from syft.math import unsqueeze, zeros, ones, rand, randn, mm, diag
-=======
-from syft.math import addcdiv, addmv, bmm, addbmm, baddbmm, transpose
-from syft.math import unsqueeze, zeros, ones, rand, randn, mm
->>>>>>> 6c35e0ae
 
 s = str(he)
 s += str(nn)
