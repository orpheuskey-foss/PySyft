"""Some syft imports..."""
from . import frameworks
from . import workers
from . import codes
from .grid import VirtualGrid

# CONVENIENCE HOOKS
# The purpose of the following import section is to increase the convenience of using
# PySyft by making it possible to import the most commonly used objects from syft
# directly (i.e., syft.TorchHook or syft.VirtualWorker or syft.LoggingTensor)

# Import Hook
from syft.frameworks.torch import TorchHook

# Import Worker Types
from syft.workers import VirtualWorker
from syft.workers import Plan
<<<<<<< HEAD
from . import serde
=======
from syft.workers import make_plan
>>>>>>> 58723133

# Import Tensor Types
from syft.frameworks.torch.tensors.decorators import LoggingTensor
from syft.frameworks.torch.tensors.interpreters import PointerTensor

# import other useful classes
from syft.frameworks.torch.federated import FederatedDataset, FederatedDataLoader

# import functions
from syft.frameworks.torch.functions import combine_pointers

__all__ = [
    "frameworks",
    "workers",
    "serde",
    "TorchHook",
    "VirtualWorker",
    "Plan",
    "codes",
    "LoggingTensor",
    "PointerTensor",
    "VirtualGrid",
]

local_worker = None
torch = None


def create_sandbox(gbs, verbose=True, download_data=True):
    """There's some boilerplate stuff that most people who are
    just playing around would like to have. This will create
    that for you"""

    try:
        torch = gbs["torch"]
    except:
        torch = gbs["th"]

    global hook
    global bob
    global theo
    global alice
    global andy
    global jason
    global jon
    global plan

    if download_data:  # pragma: no cover
        from sklearn.datasets import load_boston
        from sklearn.datasets import load_breast_cancer
        from sklearn.datasets import load_digits
        from sklearn.datasets import load_diabetes
        from sklearn.datasets import load_iris
        from sklearn.datasets import load_wine
        from sklearn.datasets import load_linnerud

        def load_sklearn(func, *tags):
            dataset = func()
            data = (
                torch.tensor(dataset["data"])
                .float()
                .tag(*(list(tags) + ["#data"] + dataset["DESCR"].split("\n")[0].lower().split(" ")))
                .describe(dataset["DESCR"])
            )
            target = (
                torch.tensor(dataset["target"])
                .float()
                .tag(
                    *(list(tags) + ["#target"] + dataset["DESCR"].split("\n")[0].lower().split(" "))
                )
                .describe(dataset["DESCR"])
            )

            return data, target

        def distribute_dataset(data, workers):
            batch_size = int(data.shape[0] / len(workers))
            n_batches = len(workers)
            for batch_i in range(n_batches - 1):
                batch = data[batch_i * batch_size : (batch_i + 1) * batch_size]
                batch.tags = data.tags
                batch.description = data.description
                ptr = batch.send(workers[batch_i])
                ptr.child.garbage_collect_data = False

            batch = data[(n_batches - 1) * batch_size :]
            batch.tags = data.tags
            batch.description = data.description
            ptr = batch.send(workers[n_batches - 1])
            ptr.child.garbage_collect_data = False

    print("Setting up Sandbox...")

    if verbose:
        print("\t- Hooking PyTorch")
    hook = TorchHook(torch)

    if verbose:
        print("\t- Creating Virtual Workers:")
        print("\t\t- bob")
    bob = VirtualWorker(hook, id="bob")
    if verbose:
        print("\t\t- theo")
    theo = VirtualWorker(hook, id="theo")
    if verbose:
        print("\t\t- jason")
    jason = VirtualWorker(hook, id="jason")
    if verbose:
        print("\t\t- alice")
    alice = VirtualWorker(hook, id="alice")
    if verbose:
        print("\t\t- andy")
    andy = VirtualWorker(hook, id="andy")
    if verbose:
        print("\t\t- jon")
    jon = VirtualWorker(hook, id="jon")

    if verbose:
        print("\t- Creating Plan Workers:")
        print("\t\t- plan_worker")
    plan = Plan(hook, id="plan")

    if verbose:
        print("\tStoring hook and workers as global variables...")
    gbs["hook"] = hook
    gbs["bob"] = bob
    gbs["theo"] = theo
    gbs["jason"] = jason
    gbs["alice"] = alice
    gbs["andy"] = andy
    gbs["jon"] = jon
    gbs["plan"] = plan

    gbs["workers"] = [bob, theo, jason, alice, andy, jon, plan]

    if download_data:  # pragma: no cover

        if verbose:
            print("\tLoading datasets from SciKit Learn...")
            print("\t\t- Boston Housing Dataset")
        boston = load_sklearn(load_boston, *["#boston", "#housing", "#boston_housing"])
        if verbose:
            print("\t\t- Diabetes Dataset")
        diabetes = load_sklearn(load_diabetes, *["#diabetes"])
        if verbose:
            print("\t\t- Breast Cancer Dataset")
        breast_cancer = load_sklearn(load_breast_cancer)
        if verbose:
            print("\t- Digits Dataset")
        digits = load_sklearn(load_digits)
        if verbose:
            print("\t\t- Iris Dataset")
        iris = load_sklearn(load_iris)
        if verbose:
            print("\t\t- Wine Dataset")
        wine = load_sklearn(load_wine)
        if verbose:
            print("\t\t- Linnerud Dataset")
        linnerud = load_sklearn(load_linnerud)

        workers = [bob, theo, jason, alice, andy, jon, plan]

        if verbose:
            print("\tDistributing Datasets Amongst Workers...")
        distribute_dataset(boston[0], workers)
        distribute_dataset(boston[1], workers)
        distribute_dataset(diabetes[0], workers)
        distribute_dataset(diabetes[1], workers)
        distribute_dataset(breast_cancer[0], workers)
        distribute_dataset(breast_cancer[1], workers)
        distribute_dataset(digits[0], workers)
        distribute_dataset(digits[1], workers)
        distribute_dataset(iris[0], workers)
        distribute_dataset(iris[1], workers)
        distribute_dataset(wine[0], workers)
        distribute_dataset(wine[1], workers)
        distribute_dataset(linnerud[0], workers)
        distribute_dataset(linnerud[1], workers)

    if verbose:
        print("\tCollecting workers into a VirtualGrid...")
    _grid = VirtualGrid(*gbs["workers"])
    gbs["grid"] = _grid

    print("Done!")<|MERGE_RESOLUTION|>--- conflicted
+++ resolved
@@ -15,11 +15,8 @@
 # Import Worker Types
 from syft.workers import VirtualWorker
 from syft.workers import Plan
-<<<<<<< HEAD
 from . import serde
-=======
 from syft.workers import make_plan
->>>>>>> 58723133
 
 # Import Tensor Types
 from syft.frameworks.torch.tensors.decorators import LoggingTensor
