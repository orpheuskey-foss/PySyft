# -*- coding: utf-8 -*-
import numpy as np
import syft
import scipy
import pickle

__all__ = [
    'equal', 'TensorBase',
]


def _ensure_ndarray(arr):
    if not isinstance(arr, np.ndarray):
        arr = np.array(arr)

    return arr


def _ensure_tensorbase(tensor):
    if not isinstance(tensor, TensorBase):
        tensor = TensorBase(tensor)

    return tensor


def equal(tensor1, tensor2):
    """Checks if two tensors are equal.

    Two tensors are considered equal if they are the same size and contain the
    same elements.

    Assumption:
    tensor1 and tensor2 are of type TensorBase.
    Non-TensorBase objects will be converted to TensorBase objects.
    """

    tensor1 = _ensure_tensorbase(tensor1)
    tensor2 = _ensure_tensorbase(tensor2)

    if tensor1.encrypted or tensor2.encrypted:
        return NotImplemented

    left = tensor1.data.shape == tensor2.data.shape
    right = np.allclose(tensor1.data, tensor2.data)
    return left and right


class TensorBase(object):
    """
    A base tensor class that performs basic element-wise operation such as
    addition, subtraction, multiplication and division, and also dot and
    matrix products.
    """

    def __init__(self, arr_like, encrypted=False):
        self.data = _ensure_ndarray(arr_like)
        self.encrypted = encrypted

    def encrypt(self, pubkey):
        """Encrypts the Tensor using a Public Key"""
        if self.encrypted:
            return NotImplemented
        else:
            if(type(pubkey) == syft.he.paillier.keys.PublicKey):
                out = syft.he.paillier.PaillierTensor(pubkey, self.data)
                return out
            else:
                return NotImplemented

    def decrypt(self, seckey):
        """Decrypts the tensor using a Secret Key"""
        if self.encrypted:
            return seckey.decrypt(self)
        else:
            return self

    def __len__(self):
        return len(self.data)

    def __add__(self, tensor):
        """Performs element-wise addition between two tensors"""
        if self.encrypted:
            return NotImplemented

        tensor = _ensure_tensorbase(tensor)
        return TensorBase(self.data + tensor.data)

    def __iadd__(self, tensor):
        """Performs in place element-wise addition between two tensors"""
        if self.encrypted:
            return NotImplemented

        tensor = _ensure_tensorbase(tensor)
        self.data += tensor.data
        return self

    def __sub__(self, tensor):
        """Performs element-wise subtraction between two tensors"""
        if self.encrypted:
            return NotImplemented

        tensor = _ensure_tensorbase(tensor)
        return TensorBase(self.data - tensor.data)

    def __isub__(self, tensor):
        """Performs in place element-wise subtraction between two tensors"""
        if self.encrypted:
            return NotImplemented

        tensor = _ensure_tensorbase(tensor)
        self.data -= tensor.data
        return self

    def __eq__(self, tensor):
        """Checks if two tensors are equal"""
        if self.encrypted:
            return NotImplemented

        return syft.equal(self, tensor)

    def dot(self, tensor):
        """Returns inner product of two tensors"""
        if self.encrypted:
            return NotImplemented

        if tensor.encrypted:
            return tensor.dot(self)

        return syft.dot(self, tensor)

    def __matmul__(self, tensor):
        """Performs matrix multiplication between two tensors"""
        if self.encrypted:
            return NotImplemented

        return syft.matmul(self, tensor)

    def __mul__(self, tensor):
        """Performs element-wise multiplication between two tensors"""

        if self.encrypted:
            return NotImplemented

        # if it's a sub-class of TensorBase, use the multiplication of that
        # subclass not this one.
        if(type(tensor) != TensorBase and isinstance(tensor, TensorBase)):
            return tensor * self
        else:
            tensor = _ensure_tensorbase(tensor)
            return TensorBase(tensor.data * self.data)

    def __imul__(self, tensor):
        """Performs in place element-wise multiplication between two tensors"""
        if self.encrypted:
            return NotImplemented

        if(type(tensor) != TensorBase and isinstance(tensor, TensorBase)):
            self.data = tensor.data * self.data
            self.encrypted = tensor.encrypted
        else:
            tensor = _ensure_tensorbase(tensor)
            self.data *= tensor.data
        return self

    def __truediv__(self, tensor):
        """Performs element-wise division between two tensors"""
        if self.encrypted:
            return NotImplemented

        if(type(tensor) != TensorBase and isinstance(tensor, TensorBase)):
            return NotImplemented  # it's not clear that this can be done
        else:
            tensor = _ensure_tensorbase(tensor)
            return TensorBase(self.data / tensor.data)

    def __itruediv__(self, tensor):
        """Performs in place element-wise subtraction between two tensors"""
        if self.encrypted:
            return NotImplemented

        tensor = _ensure_tensorbase(tensor)
        self.data = self.data / tensor.data
        return self

    def __setitem__(self, key, value):
        if(self.encrypted):
            return NotImplemented
        else:
            self.data[key] = value
            return self

    def __getitem__(self, position):
        """Get value at a specific index."""
        if self.encrypted:
            return NotImplemented
        else:
            out = self.data[position]
            if(len(self.shape()) == 1):
                return out
            else:
                return TensorBase(self.data[position], self.encrypted)

    def abs(self):
        """Returns absolute value of tensor as a new tensor"""
        if self.encrypted:
            return NotImplemented
        return np.absolute(self.data)

    def abs_(self):
        """Replaces tensor values with its absolute value"""
        if self.encrypted:
            return NotImplemented
        self.data = np.absolute(self.data)
        return self.data

    def shape(self):
        """Returns a tuple of input array dimensions."""
        if self.encrypted:
            return NotImplemented

        return self.data.shape

    def sqrt(self):
        """Returns the squared tensor."""
        if self.encrypted:
            return NotImplemented
        return np.sqrt(self.data)

    def sqrt_(self):
        """Inline squared tensor."""
        if self.encrypted:
            return NotImplemented
        self.data = np.sqrt(self.data)

    def dim(self):
        """Returns an integer of the number of dimensions of this tensor."""

        return self.data.ndim

    def sum(self, dim=None):
        """Returns the sum of all elements in the input array."""
        if self.encrypted:
            return NotImplemented

        if dim is None:
            return self.data.sum()
        else:
            return self.data.sum(axis=dim)

    def ceil(self):
        """Returns the ceilling of the input tensor elementwise."""
        if self.encrypted:
            return NotImplemented
        return syft.math.ceil(self.data)

    def ceil_(self):
        """Returns the ceilling of the input tensor elementwise."""
        if self.encrypted:
            return NotImplemented
        self.data = syft.math.ceil(self.data).data
        return self

    def floor_(self):
        """Inplace floor method"""
        if self.encrypted:
            return NotImplemented
        self.data = syft.math.floor(self.data).data
        return self

    def zero_(self):
        """Replaces tensor values with zeros"""
        if self.encrypted:
            return NotImplemented

        self.data.fill(0)
        return self.data

    def addmm(self, tensor2, mat, beta=1, alpha=1):
        """Performs ((Mat*Beta)+((Tensor1@Tensor2)*Alpha)) and  returns the
        result as a Tensor
            Tensor1.Tensor2 is performed as Matrix product of two array The
            behavior depends on the arguments in the following way.
            *If both tensors are 1-dimensional, their dot product is returned.
            *If both arguments are 2-D they are multiplied like conventional
            matrices.

            *If either argument is N-D, N > 2, it is treated as a stack of
            matrices residing in the last two indexes and broadcast
            accordingly.

            *If the first argument is 1-D, it is promoted to a matrix by
            prepending a 1 to its dimensions. After matrix multiplication the
            prepended 1 is removed.
            *If the second argument is 1-D, it is promoted to a matrix by
            appending a 1 to its dimensions. After matrix multiplication the
            appended 1 is removed.
            """
        return syft.addmm(self, tensor2, mat, beta, alpha)

    def addmm_(self, tensor2, mat, beta=1, alpha=1):
        """Performs ((Mat*Beta)+((Tensor1@Tensor2)*Alpha)) and updates Tensor1
        with result and reurns it
            Tensor1.Tensor2 is performed as Matrix product of two array The
            behavior depends on the arguments in the following way.

            *If both tensors are 1-dimensional, their dot product is returned.

            *If both arguments are 2-D they are multiplied like conventional
            matrices.

            *If either argument is N-D, N > 2, it is treated as a stack of
            matrices residing in the last two indexes and broadcast
            accordingly.

            *If the first argument is 1-D, it is promoted to a matrix by
            prepending a 1 to its dimensions. After matrix multiplication the
            prepended 1 is removed.

            *If the second argument is 1-D, it is promoted to a matrix by
            appending a 1 to its dimensions. After matrix multiplication the
            appended 1 is removed.
            """
        _ensure_tensorbase(tensor2)
        _ensure_tensorbase(mat)
        if self.encrypted or tensor2.encrypted or mat.encrypted:
            return NotImplemented
        else:
            self.data = np.array((np.matmul(self.data, tensor2.data)))
            self.data *= alpha
            mat.data *= beta
            self.data = self.data + mat.data
            return self

    def addcmul(self, tensor2, mat, value=1):
        """Performs the element-wise multiplication of tensor1 by tensor2,
        multiply the result by the scalar value and add it to mat."""
        return syft.addcmul(self, tensor2, mat, value)

    def addcmul_(self, tensor2, mat, value=1):
        """Performs implace element-wise multiplication of tensor1 by tensor2,
        multiply the result by the scalar value and add it to mat."""
        _ensure_tensorbase(tensor2)
        _ensure_tensorbase(mat)
        if self.encrypted or tensor2.encrypted or mat.encrypted:
            return NotImplemented
        else:
            self.data *= tensor2.data
            self.data *= value
            self.data += mat.data
            return self

    def addcdiv(self, tensor2, mat, value=1):
        """Performs the element-wise division of tensor1 by tensor2,
        multiply the result by the scalar value and add it to mat."""
        return syft.addcdiv(self, tensor2, mat, value)

    def addcdiv_(self, tensor2, mat, value=1):
        """Performs implace element-wise division of tensor1 by tensor2,
        multiply the result by the scalar value and add it to mat."""
        _ensure_tensorbase(tensor2)
        _ensure_tensorbase(mat)
        if self.encrypted or tensor2.encrypted or mat.encrypted:
            return NotImplemented
        else:
            self.data = self.data / tensor2.data
            self.data *= value
            self.data += mat.data
            return self

    def addmv(self, mat, vec, beta=1, alpha=1):
        """"Performs a matrix-vector product of the matrix mat and the vector
         vec. The vector tensor is added to the final result.
              tensor1 and vec are 1d tensors
              out=(beta∗tensor)+(alpha∗(mat@vec2))"""
        return syft.addmv(self, mat, vec, beta, alpha)

    def addmv_(self, mat, vec, beta=1, alpha=1):
        """"Performs a inplace matrix-vector product of the matrix mat and the
         vector vec. The vector tensor is added to the final result.
              tensor1 and vec are 1d tensors
              out=(beta∗tensor)+(alpha∗(mat@vec2))"""
        _ensure_tensorbase(vec)
        _ensure_tensorbase(mat)
        if vec.data.ndim != 1:
            print("dimension of vec is not 1")
        elif self.data.ndim != 1:
            print("dimension of tensor is not 1")
        elif self.encrypted or vec.encrypted or mat.encrypted:
            return NotImplemented
        else:
            self *= beta
            temp = np.matmul(mat.data, vec.data) * alpha
            self += temp
            return self

    def addbmm(self, tensor2, mat, beta=1, alpha=1):
        """Performs a batch matrix-matrix product of matrices stored in
        batch1(tensor1) and batch2(tensor2), with a reduced add step (all
        matrix multiplications get accumulated along the first dimension).
         mat is added to the final result.
         res=(beta∗M)+(alpha∗sum(batch1i@batch2i, i=0, b))
        * batch1 and batch2 must be 3D Tensors each containing the same
        number of matrices."""
        return syft.addbmm(self, tensor2, mat, beta, alpha)

    def addbmm_(self, tensor2, mat, beta=1, alpha=1):
        """Performs a inplace batch matrix-matrix product of matrices stored
        in batch1(tensor1) and batch2(tensor2), with a reduced add step
        (all matrix multiplications get accumulated along the first dimension).
         mat is added to the final result.
         res=(beta∗M)+(alpha∗sum(batch1i@batch2i, i=0, b)
        * batch1 and batch2 must be 3D Tensors each containing the same number
        of matrices.)"""
        _ensure_tensorbase(tensor2)
        _ensure_tensorbase(mat)
        if tensor2.data.ndim != 3:
            print("dimension of tensor2 is not 3")
        elif self.data.ndim != 3:
            print("dimension of tensor1 is not 3")
        elif self.encrypted or tensor2.encrypted or mat.encrypted:
            return NotImplemented
        else:
            self.data = np.matmul(self.data, tensor2.data)
            sum_ = 0  # sum is a python built in function a keyword !
            for i in range(len(self.data)):
                sum_ += self.data[i]
            self.data = (mat.data * beta) + (alpha * sum_)
            return self

    def baddbmm(self, tensor2, mat, beta=1, alpha=1):
        """Performs a batch matrix-matrix product of matrices in
        batch1(tensor1) and batch2(tensor2). mat is added to the final result.
          resi=(beta∗Mi)+(alpha∗batch1i×batch2i)
          *batch1 and batch2 must be 3D Tensors each containing the same number
          of matrices."""
        return syft.baddbmm(self, tensor2, mat, beta, alpha)

    def baddbmm_(self, tensor2, mat, beta=1, alpha=1):
        """Performs a batch matrix-matrix product of matrices in
        batch1(tensor1) and batch2(tensor2). mat is added to the final result.
          resi=(beta∗Mi)+(alpha∗batch1i×batch2i)
          *batch1 and batch2 must be 3D Tensors each containing the same number
          of matrices."""
        _ensure_tensorbase(tensor2)
        _ensure_tensorbase(mat)
        if tensor2.data.ndim != 3:
            print("dimension of tensor2 is not 3")
        elif self.data.ndim != 3:
            print("dimension of tensor1 is not 3")
        elif self.encrypted or tensor2.encrypted or mat.encrypted:
            return NotImplemented
        else:
            self.data = np.matmul(self.data, tensor2.data)
            self.data *= alpha
            self.data += (mat.data * beta)
            return self

    def max(self, axis=None):
        """ If axis is not specified, finds the largest element in the tensor. Otherwise, reduces along the specified axis.
        """
        if self.encrypted:
            return NotImplemented

        if axis is None:
            return _ensure_tensorbase(np.max(self.data))

        return _ensure_tensorbase(np.max(self.data, axis))

    def permute(self, dims):
        """
        Permute the dimensions of this tensor.
        Parameters:	*dims (int...) – The desired ordering of dimensions
        """
        if self.encrypted:
            return NotImplemented

        if dims is None:
            raise ValueError("dims cannot be none")

        return _ensure_tensorbase(np.transpose(self.data, dims))

    def transpose(self, dim0, dim1):
        """
        Returns the transpose along the dimensions in a new Tensor.
        """
        return syft.transpose(self.data, dim0, dim1)

    def transpose_(self, dim0, dim1):
        """
        Replaces the Tensor with its transpose along the dimensions.
        """
        num_dims = len(self.data.shape)
        axes = list(range(num_dims))

        if dim0 >= num_dims:
            print("dimension 0 out of range")
        elif dim1 >= num_dims:
            print("dimension 1 out of range")
        elif self.encrypted:
            raise NotImplemented
        else:
            axes[dim0] = dim1
            axes[dim1] = dim0
            self.data = np.transpose(self.data, axes=tuple(axes))

    def t(self):
        """
        Returns the transpose along dimensions 0, 1 in a new Tensor.
        """
        return self.transpose(0, 1)

    def t_(self):
        """
        Replaces the Tensor with its transpose along dimensions 0, 1.
        """
        self.transpose_(0, 1)

    def unsqueeze(self, dim):
        """
        Returns expanded Tensor. An additional dimension of size one is added
        to at index 'dim'.
        """
        return syft.unsqueeze(self.data, dim)

    def unsqueeze_(self, dim):
        """
        Replaces with an expanded Tensor. An additional dimension of size one
        is added to at index 'dim'.
        """
        num_dims = len(self.data.shape)

        if dim >= num_dims or dim < 0:
            print("dimension out of range")
        elif self.encrypted:
            raise NotImplemented
        else:
            self.data = np.expand_dims(self.data, dim)

    def exp(self):
        """Computes the exponential of each element in tensor."""
        if self.encrypted:
            return NotImplemented
        out = np.exp(self.data)
        return TensorBase(out)

    def exp_(self):
        """Computes the exponential of each element inplace."""
        if self.encrypted:
            return NotImplemented
        self.data = np.exp(self.data)
        return self

    def frac(self):
        """"Computes the fractional portion of each element in tensor."""
        if self.encrypted:
            return NotImplemented
        out = np.modf(self.data)[0]
        return TensorBase(out)

    def frac_(self):
        """"Computes the fractional portion of each element inplace."""
        if self.encrypted:
            return NotImplemented
        self.data = np.modf(self.data)[0]
        return self

    def sigmoid_(self):
        """
            Performs inline sigmoid function on the Tensor elementwise
            Implementation details:
            Because of the way syft.math.sigmoid operates on a Tensor Object
            calling it on self.data will cause an input error thus we call
            sigmoid on the tensor object and we take the member 'data' from the returned Tensor
        """
        if self.encrypted:
            return NotImplemented
        self.data = syft.math.sigmoid(self).data
        # self.data = np.array((1 / (1 + np.exp(np.array(-self.data)))))
        return self

    def tanh_(self):
        """
            Performs tanh (hyperbolic tangent) function on the Tensor elementwise
        """
        if self.encrypted:
            return NotImplemented
        self.data = syft.math.tanh(self).data
        # self.data = np.array(np.tanh(np.array(self.data)))
        return self

    def __str__(self):
        return "BaseTensor: " + str(self.data)

    def __repr__(self):
        return "BaseTensor: " + repr(self.data)

    def rsqrt(self):
        """Returns reciprocal of square root of Tensor element wise"""
        if self.encrypted:
            return NotImplemented
        out = 1 / np.sqrt(self.data)
        return TensorBase(out)

    def rsqrt_(self):
        """Computes reciprocal of square root of Tensor elements inplace"""
        if self.encrypted:
            return NotImplemented
        self.data = 1 / np.sqrt(self.data)

    def sign(self):
        """Return a tensor that contains sign of each element """
        if self.encrypted:
            return NotImplemented
        out = np.sign(self.data)
        return TensorBase(out)

    def sign_(self):
        """Computes the sign of each element of the Tensor inplace"""
        if self.encrypted:
            return NotImplemented
        self.data = np.sign(self.data)

    def to_numpy(self):
        """Returns the tensor as numpy.ndarray"""
        if self.encrypted:
            return NotImplemented
        return np.array(self.data)

    def reciprocal(self):
        """Computes element wise reciprocal"""
        if self.encrypted:
            return NotImplemented
        out = 1 / np.array(self.data)
        return TensorBase(out)

    def reciprocal_(self):
        """Computes element wise reciprocal"""
        if self.encrypted:
            return NotImplemented
        self.data = 1 / np.array(self.data)

    def log(self):
        """performs elementwise logarithm operation
        and returns a new Tensor"""
        if self.encrypted:
            return NotImplemented
        out = np.log(self.data)
        return TensorBase(out)

    def log_(self):
        """performs elementwise logarithm operation inplace"""
        if self.encrypted:
            return NotImplemented
        self.data = np.log(self.data)
        return self

    def log1p(self):
        """performs elementwise log(1+x) operation
        and returns new tensor"""
        if self.encrypted:
            return NotImplemented
        out = np.log1p(self.data)
        return TensorBase(out)

    def log1p_(self):
        """performs elementwise log(1+x) operation inplace"""
        if self.encrypted:
            return NotImplemented
        self.data = np.log1p(self.data)
        return self

    def log_normal_(self, mean=0, stdev=1.0):
        """Fills give tensor with samples from a lognormal distribution
        with given mean and stdev"""
        if self.encrypted:
            return NotImplemented
        self.data = np.random.lognormal(mean, stdev, self.shape())
        return self

    def clamp(self, minimum=None, maximum=None):
        """Returns a clamped tensor into the range [min, max], elementwise"""
        if self.encrypted:
            return NotImplemented
        return TensorBase(np.clip(self.data, a_min=minimum, a_max=maximum))

    def clamp_(self, minimum=None, maximum=None):
        """Clamp the tensor, in-place, elementwise into the range [min, max]"""
        if self.encrypted:
            return NotImplemented
        self.data = np.clip(self.data, a_min=minimum, a_max=maximum)
        return self

    def clone(self):
        """Returns a copy of the tensor. The copy has the same size and data type as the original tensor."""
        if self.encrypted:
            return NotImplemented
        return TensorBase(np.copy(self.data))

    def chunk(self, n, dim=0, same_size=False):
        """Returns a list of tensors by splitting the tensor into a number of chunks along a given dimension.
        Raises an exception if same_size is set to True and given tensor can't be split in n same-size chunks along dim."""
        if self.encrypted:
            return NotImplemented
        if same_size:
            return [TensorBase(x) for x in np.split(self.data, n, dim)]
        else:
            return [TensorBase(x) for x in np.array_split(self.data, n, dim)]

    def bernoulli(self, p):
        """
        Returns a Tensor filled with binary random numbers (0 or 1) from a bernoulli distribution
        with probability and shape specified by p(arr_like).

        The p Tensor should be a tensor containing probabilities to be used for drawing the
        binary random number. Hence, all values in p have to be in the range: 0<=p<=1
        """
        if self.encrypted:
            return NotImplemented
        p = _ensure_tensorbase(p)
        return TensorBase(np.random.binomial(1, p.data))

    def bernoulli_(self, p):
        """
        Fills the Tensor in-place with binary random numbers (0 or 1) from a bernoulli distribution
        with probability and shape specified by p(arr_like)

        The p Tensor should be a tensor containing probabilities to be used for drawing the
        binary random number. Hence, all values in p have to be in the range: 0<=p<=1
        """
        if self.encrypted:
            return NotImplemented
        p = _ensure_tensorbase(p)
        self.data = np.random.binomial(1, p.data)
        return self

    def uniform_(self, low=0, high=1):
        """Fills the tensor in-place with numbers sampled unifromly
        over the half-open interval [low,high) or from the uniform distribution"""
        if self.encrypted:
            return NotImplemented
        self.data = np.random.uniform(low=low, high=high, size=self.shape())
        return self

    def uniform(self, low=0, high=1):
        """Returns a new tensor filled with numbers sampled unifromly
        over the half-open interval [low,high) or from the uniform distribution"""
        if self.encrypted:
            return NotImplemented
        out = np.random.uniform(low=low, high=high, size=self.shape())
        return TensorBase(out)

    def fill_(self, value):
        """Fills the tensor in-place with the specified value"""
        if self.encrypted:
            return NotImplemented
        self.data.fill(value)
        return self

    def tolist(self):
        """Returns a new tensor as (possibly a nested) list"""
        if self.encrypted:
            return NotImplemented
        out = self.data.tolist()
        return out

    def topk(self, k, largest=True):
        """Returns a new tensor with the sorted k largest (or smallest) values"""
        if self.encrypted:
            return NotImplemented
        out_sort = np.sort(self.data)
        if self.data.ndim > 1:
            out = np.partition(out_sort, kth=k)
            out = out[:, -k:] if largest else out[:, :k]
        else:
            out = np.partition(out_sort, kth=k)
            out = out[-k:] if largest else out[:k]
        return TensorBase(out)

    def trace(self, axis1=None, axis2=None):
        """Returns a new tenosr with the sum along diagonals of a 2D tensor.
           Axis1 and Axis2 are used to extract 2D subarray for sum calculation
           along diagonals, if tensor has more than two dimensions. """
        if self.encrypted:
            return NotImplemented
        if axis1 is not None and axis2 is not None and self.data.ndim > 2:
            out = np.trace(a=self.data, axis1=axis1, axis2=axis2)
        else:
            out = np.trace(a=self.data)
        return TensorBase(out)

    def view(self, *args):
        """View the tensor."""
        if self.encrypted:
            return NotImplemented
        else:
            dt = np.copy(self.data)
            return TensorBase(dt.reshape(*args))

    def view_as(self, tensor):
        """ View as another tensor's shape """
        if self.encrypted:
            return NotImplemented
        else:
            return self.view(tensor.shape())

    def resize_(self, *size):
        input_size = np.prod(size)
        extension = input_size - self.data.size
        flattened = self.data.flatten()
        if input_size >= 0:
            if extension > 0:
                data = np.append(flattened, np.zeros(extension))
                self.data = data.reshape(*size)
                print(self.data)
            elif extension < 0:
                size_ = self.data.size + extension
                self.data = flattened[:size_]
                self.data = self.data.reshape(*size)
                print(self.data)
            else:
                self.data = self.data.reshape(*size)
                print(self.data)
        else:
            raise ValueError('negative dimension not allowed')

    def resize_as_(self, tensor):
        size = tensor.data.shape
        self.resize_(size)

    def round(self, decimals=0):
        """Returns a new tensor with elements rounded off to a nearest decimal place"""
        if self.encrypted:
            return NotImplemented
        out = np.round(self.data, decimals=decimals)
        return TensorBase(out)

    def round_(self, decimals=0):
        """Round the elements of tensor in-place to a nearest decimal place"""
        if self.encrypted:
            return NotImplemented
        self.data = np.round(self.data, decimals=decimals)
        return self

    def repeat(self, reps):
        """Return a new tensor by repeating the values given by reps"""
        if self.encrypted:
            return NotImplemented
        out = np.tile(self.data, reps=reps)
        return TensorBase(out)

    def pow(self, exponent):
        """Return a new tensor by raising elements to the given exponent.
        If exponent is an array, each element of the tensor is raised positionally to the
        element of the exponent"""
        if self.encrypted:
            return NotImplemented
        out = np.power(self.data, exponent)
        return TensorBase(out)

    def pow_(self, exponent):
        """Raise elements to the given exponent in-place. If exponent is an array,
        each element of the tensor is raised positionally to the element of the exponent"""
        if self.encrypted:
            return NotImplemented
        self.data = np.power(self.data, exponent)
        return self

    def prod(self, axis=None):
        """Returns a new tensor with the product of (specified axis) all the elements"""
        if self.encrypted:
            return NotImplemented
        out = np.prod(self.data, axis=axis)
        return TensorBase(out)

    def random_(self, low, high=None, size=None):
        """Fill the tensor in-place with random integers from [low to high)"""
        if self.encrypted:
            return NotImplemented
        self.data = np.random.randint(low=low, high=high, size=size)
        return self

    def nonzero(self):
        """Returns a new tensor with the indices of non-zero elements"""
        if self.encrypted:
            return NotImplemented
        out = np.array(np.nonzero(self.data))
        return TensorBase(out)

    def size(self):
        """Size of tensor"""
        if self.encrypted:
            return NotImplemented
        else:
            return self.data.size

    def cumprod(self, dim=0):
        """Returns the cumulative product of elements in the dimension dim."""
        if self.encrypted:
            return NotImplemented
        return syft.math.cumprod(self, dim)

    def cumprod_(self, dim=0):
        """calculate in-place the cumulative product of elements in the dimension dim."""
        if self.encrypted:
            return NotImplemented
        self.data = syft.math.cumprod(self, dim).data
        return self

    def split(self, split_size, dim=0):
        """Returns tuple of tensors of equally sized tensor/chunks (if possible)"""
        if self.encrypted:
            return NotImplemented
        splits = np.array_split(self.data, split_size, axis=0)
        tensors = list()
        for s in splits:
            tensors.append(TensorBase(s))
        tensors_tuple = tuple(tensors)
        return tensors_tuple

    def squeeze(self, axis=None):
        """Returns a new tensor with all the single-dimensional entries removed"""
        if self.encrypted:
            return NotImplemented
        out = np.squeeze(self.data, axis=axis)
        return TensorBase(out)

    def expand_as(self, tensor):
        """Returns a new tensor with the expanded size as of the specified (input) tensor"""
        if self.encrypted:
            return NotImplemented
        shape = tensor.data.shape
        neg_shapes = np.where(shape == -1)[0]
        if len(neg_shapes) > 1:
            shape[neg_shapes] = self.data.shape[neg_shapes]
        out = np.broadcast_to(self.data, shape)
        return TensorBase(out)

    def mean(self, dim=None, keepdim=False):
        """Return the mean of the tensor elements"""
        if self.encrypted:
            return NotImplemented
        out = np.mean(self.data, axis=dim, keepdims=keepdim)
        return TensorBase(out)

    def neg(self):
        """Returns negative of the elements of tensor"""
        if self.encrypted:
            return NotImplemented
        out = -1 * np.array(self.data)
        return TensorBase(out)

    def neg_(self):
        """Returns negative of the elements of tensor inplace"""
        if self.encrypted:
            return NotImplemented
        self.data = -1 * np.array(self.data)
        return self

    def normal(self, mu, sigma):
        """Returns a Tensor of random numbers drawn from separate
        normal distributions who’s mean and standard deviation are given."""
        if self.encrypted:
            return NotImplemented
        out = np.random.normal(mu, sigma, self.data.shape)
        return TensorBase(out)

    def normal_(self, mu, sigma):
        """Returns a Tensor of random numbers in-place drawn from separate
        normal distributions who’s mean and standard deviation are given."""
        if self.encrypted:
            return NotImplemented
        self.data = np.random.normal(mu, sigma, self.data.shape)
        return self

    def ne(self, tensor):
        """Checks element-wise equality with the given tensor and returns
        a boolean result with same dimension as the input matrix"""
        if self.encrypted:
            return NotImplemented
        else:
            if tensor.shape() == self.shape():

                tensor2 = np.array([1 if x else 0 for x in np.equal(tensor.data.flatten(), self.data.flatten()).tolist()])
                result = tensor2.reshape(self.data.shape)
                return TensorBase(result)
            else:
                raise ValueError('inconsistent dimensions {} and {}'.format(self.shape(), tensor.shape()))

    def ne_(self, tensor):
        """
         Checks in place element wise equality and updates the data matrix to the equality matrix
        """
        if self.encrypted:
            return NotImplemented
        else:
            value = self.ne(tensor)
            self.data = value.data

    def median(self, axis=1, keepdims=False):
        """Returns median of tensor as per specified axis. By default median is calculated along rows.
        axis=None can be used get median of whole tensor."""
        if self.encrypted:
            return NotImplemented
        out = np.median(np.array(self.data), axis=axis, keepdims=keepdims)
        return TensorBase(out)

    def mode(self, axis=1):
        """Returns mode of tensor as per specified axis. By default mode is calculated along rows.
        To get mode of whole tensor, specify axis=None"""
        if self.encrypted:
            return NotImplemented
        out = scipy.stats.mode(np.array(self.data), axis=axis)
        return TensorBase(out)

    def inverse(self):
        """Returns inverse of a square matrix"""
        if self.encrypted:
            return NotImplemented
        inv = np.linalg.inv(np.matrix(np.array(self.data)))
        return TensorBase(inv)

    def min(self, axis=1, keepdims=False):
        """Returns minimum value in tensor along rows by default
        but if axis=None it will return minimum value in tensor"""
        if self.encrypted:
            return NotImplemented
        min = np.matrix(np.array(self.data)).min(axis=axis, keepdims=keepdims)
        return TensorBase(min)

    def histc(self, bins=10, min=0, max=0):
        """Computes the histogram of a tensor and Returns it"""
        if self.encrypted:
            return NotImplemented
        hist, edges = np.histogram(np.array(self.data), bins=bins, range=(min, max))
        return TensorBase(hist)

<<<<<<< HEAD
    def gather(self, dim, index):
        """
        Gathers values along an axis specified by dim.
        For a 3-D tensor the output is specified by:
            out[i][j][k] = input[index[i][j][k]][j][k]  # if dim == 0
            out[i][j][k] = input[i][index[i][j][k]][k]  # if dim == 1
            out[i][j][k] = input[i][j][index[i][j][k]]  # if dim == 2

        :param dim: The axis along which to index
        :param index: A tensor of indices of elements to gather
        :return: tensor of gathered values
        """
        index = _ensure_tensorbase(index)
        if self.encrypted or index.encrypted:
            return NotImplemented
        idx_xsection_shape = index.data.shape[:dim] + index.data.shape[dim + 1:]
        self_xsection_shape = self.data.shape[:dim] + self.data.shape[dim + 1:]
        if idx_xsection_shape != self_xsection_shape:
            raise ValueError("Except for dimension " + str(dim) +
                             ", all dimensions of index and self should be the same size")
        if index.data.dtype != np.dtype('int_'):
            raise TypeError("The values of index must be integers")
        data_swaped = np.swapaxes(self.data, 0, dim)
        index_swaped = np.swapaxes(index, 0, dim)
        gathered = np.choose(index_swaped, data_swaped)
        return TensorBase(np.swapaxes(gathered, 0, dim))
=======
    def serialize(self):
        return pickle.dumps(self)

    def deserialize(b):
        return pickle.loads(b)
>>>>>>> 6c049ac8
<|MERGE_RESOLUTION|>--- conflicted
+++ resolved
@@ -1034,7 +1034,6 @@
         hist, edges = np.histogram(np.array(self.data), bins=bins, range=(min, max))
         return TensorBase(hist)
 
-<<<<<<< HEAD
     def gather(self, dim, index):
         """
         Gathers values along an axis specified by dim.
@@ -1061,10 +1060,9 @@
         index_swaped = np.swapaxes(index, 0, dim)
         gathered = np.choose(index_swaped, data_swaped)
         return TensorBase(np.swapaxes(gathered, 0, dim))
-=======
+
     def serialize(self):
         return pickle.dumps(self)
 
     def deserialize(b):
         return pickle.loads(b)
->>>>>>> 6c049ac8
