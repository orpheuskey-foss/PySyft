import torch
import numpy as np
import math

from typing import List
from typing import Union
import weakref

import syft
from syft.exceptions import InvalidTensorForRemoteGet
from syft.frameworks.torch.tensors.interpreters import AbstractTensor
from syft.frameworks.torch.pointers import PointerTensor
from syft.workers import BaseWorker
from syft.frameworks.torch.tensors.interpreters.crt_precision import _moduli_for_fields

from syft.exceptions import PureTorchTensorFoundError

from syft.frameworks.torch.overload_torch import overloaded


def _get_maximum_precision():
    """This function returns the maximum value allowed for precision fractions before the chain decides to use LPT.

    This function can be overridden if the setup requires the use of LargePrecisionTensor from a smaller precision.

    The default value is the size of torch.long

    Returns:
        The maximum value for precision allowed in this setup
    """
    return default_pytorch_maximum_precision()


def default_pytorch_maximum_precision():
    """Dealing with integers > 2**62-1 is not fun with precision tensors.
    """
    return 62


class TorchTensor(AbstractTensor):
    """Add methods to this tensor to have them added to every torch.Tensor object.

    This tensor is simply a more convenient way to add custom functions to
    all Torch tensor types. When you add a function to this tensor, it will
    be added to EVERY native torch tensor type (i.e. torch.Torch) automatically
    by the TorchHook (which is in frameworks/torch/hook.py).

    Note: all methods from AbstractTensor will also be included because this
    tensor extends AbstractTensor. So, if you're looking for a method on
    the native torch tensor API but it's not listed here, you might try
    checking AbstractTensor.
    """

    def has_child(self):
        return hasattr(self, "child")

    def describe(self, description):
        self.description = description
        return self

    def tag(self, *_tags):
        if self.tags is None:
            tags = list()
        else:
            tags = list(self.tags)

        for new_tag in _tags:
            tags.append(new_tag)

        self.tags = set(tags)
        return self

    @property
    def tags(self):
        if self.has_child():
            return self.child.tags
        else:
            if not hasattr(self, "_tags"):
                self._tags = None
            return self._tags

    @tags.setter
    def tags(self, new_tags):
        if self.has_child():
            if new_tags is not None:
                self.child.tags = set(new_tags)
            else:
                self.child.tags = set()
        else:
            self._tags = new_tags

    @property
    def description(self):
        if self.has_child():
            return self.child.description
        else:
            if not hasattr(self, "_description"):
                self._description = None
            return self._description

    @description.setter
    def description(self, new_desc):
        if self.has_child():
            self.child.description = new_desc
        else:
            self._description = new_desc

    @property
    def shape(self):
        if self.is_wrapper:
            return self.child.shape
        else:
            return self.native_shape

    @property
    def data(self):
        if self.is_wrapper:
            return self.child.data
        else:
            return self.native_data

    @property
    def grad(self):
        if self.is_wrapper:
            child_grad = self.child.grad
            if child_grad is None:
                return None
            else:
                if child_grad.is_wrapper:
                    return child_grad
                else:
                    return child_grad.wrap()
        else:
            to_return = self.native_grad

            # good to ensure that the ID stays consistent
            # not 100% this is required but it's at least
            # good practice
            try:
                to_return.id = self.grad_id
            except AttributeError:
                if to_return is not None and hasattr(to_return, "id"):
                    self.grad_id = to_return.id

            return to_return

    @grad.setter
    def grad(self, new_grad):

        # If grad is not a pure torch tensor you need to store the chain in a
        # specific place otherwise it will get deleted
        if new_grad is not None and (
            not isinstance(new_grad, torch.Tensor) or hasattr(new_grad, "child")
        ):
            self.child.grad = new_grad  # .wrap()
        else:
            if self.native_grad is not None:
                with torch.no_grad():
                    self.native_grad = new_grad
            elif new_grad is not None:
                self.native_grad = new_grad
        return self

    def __str__(self) -> str:
        if self.has_child():
            if self.is_wrapper:
                return "(Wrapper)>" + self.child.__str__()
            else:
                return type(self).__name__ + ">" + self.child.__str__()
        else:
            return self.native___str__()

    def __repr__(self) -> str:
        if self.has_child():
            if self.is_wrapper:
                return "(Wrapper)>" + self.child.__str__()
            else:
                return type(self).__name__ + ">" + self.child.__repr__()
        else:
            out = self.native___repr__()

            big_repr = False

            if self.tags is not None and len(self.tags):
                big_repr = True
                out += "\n\tTags: "
                for tag in self.tags:
                    out += str(tag) + " "

            if self.description is not None:
                big_repr = True
                out += "\n\tDescription: " + str(self.description).split("\n")[0] + "..."

            if big_repr:
                out += "\n\tShape: " + str(self.shape)

            return out

    def __eq__(self, other):
        return self.eq(other)

    @property
    def id(self):
        if self.is_wrapper:
            return self.child.id
        else:
            try:
                return self._id
            except AttributeError:
                self._id = syft.ID_PROVIDER.pop()
                return self._id

    @property
    def gc(self):
        return self.garbage_collection

    @gc.setter
    def gc(self, flag):
        self.garbage_collection = flag

    @property
    def disable_gc(self):
        self.child.garbage_collect_data = False
        self.garbage_collection = False
        return self

    @property
    def garbage_collection(self):
        if not self.has_child():
            if hasattr(self, "ptr") and self.ptr is not None:
                self.child = self.ptr
                self.child.garbage_collect_data = True
        return self.child.garbage_collect_data

    @garbage_collection.setter
    def garbage_collection(self, flag):
        if not self.has_child():
            if hasattr(self, "ptr") and self.ptr is not None:
                self.child = self.ptr
        self.child.garbage_collect_data = flag

    @id.setter
    def id(self, new_id):
        if self.is_wrapper:
            self.child.id = new_id
        else:
            self._id = new_id

    def _is_parameter(self):
        """
        Utility method to test if the tensor is in fact a Parameter
        """
        return isinstance(self, torch.nn.Parameter)

    @staticmethod
    @overloaded.module
    def torch(module):
        def roll(tensor, shifts, **kwargs):
            int_shifts = int(shifts.item())
            return torch.native_roll(tensor, int_shifts, **kwargs)

        module.roll = roll

    @classmethod
    def handle_func_command(cls, command):
        """
        Operates as a router for functions. A function call always starts
        by being handled here and 3 scenarii must be considered:

        Real Torch tensor:
            The arguments of the function are real tensors so we should
            run the native torch command

        Torch wrapper:
            The arguments are just wrappers at the top of a chain
            (ex: wrapper>LoggingTensor>Torch tensor), so just forward
            the instruction to the next layer type in the chain (in
            the example above to LoggingTensor.handle_func_command),
            get the response and replace a wrapper on top of all tensors
            found in the response.

        Syft Tensor:
            The arguments are syft tensors of same type: this can happen
            if at any node of the chain where some function is forwarded,
            the handle_func_command modify the function and make a new
            call but keeps the arguments "un-wrapped". Making a new call
            means that by default the command is treated here in the
            global router.

        :param command: instruction of a function command: (command name,
        <no self>, arguments[, kwargs])
        :return: the response of the function command
        """
        cmd, _, args, kwargs = command

        try:  # will work if tensors are wrappers

            # Replace all torch tensor with their child attribute
            # Note that we return also args_type which helps handling case 3 in the docstring
            new_args, new_kwargs, new_type, args_type = syft.frameworks.torch.hook_args.unwrap_args_from_function(
                cmd, args, kwargs, return_args_type=True
            )
            # This handles case 3: it redirects the command to the appropriate class depending
            # of the syft type of the arguments and returns
            if args_type not in (torch.Tensor, torch.nn.Parameter):
                return args_type.handle_func_command(command)

            # build the new command
            new_command = (cmd, None, new_args, new_kwargs)
            # Send it to the appropriate class and get the response
            response = new_type.handle_func_command(new_command)
            # Put back the wrappers where needed
            response = syft.frameworks.torch.hook_args.hook_response(
                cmd, response, wrap_type=args_type
            )
        except PureTorchTensorFoundError:  # means that it's not a wrapper but a pure tensor

            # Check that the function has not been overwritten
            try:
                # Try to get recursively the attributes in cmd = "<attr1>.<attr2>.<attr3>..."
                command = cls.rgetattr(cls, cmd)
                return command(*args, **kwargs)
            except AttributeError:
                pass

            # TODO: clean this line
            cmd = (
                "syft.local_worker.hook."
                + ".".join(cmd.split(".")[:-1])
                + ".native_"
                + cmd.split(".")[-1]
            )
            # Run the native function with the new args
            # Note the the cmd should already be checked upon reception by the worker
            # in the execute_command function
            if isinstance(args, tuple):
                response = eval(cmd)(*args, **kwargs)
            else:
                response = eval(cmd)(args, **kwargs)

        return response

    def send(
        self,
        *location,
        inplace: bool = False,
        local_autograd=False,
        preinitialize_grad=False,
        no_wrap=False,
        garbage_collect_data=True,
    ):
        """Gets the pointer to a new remote object.

        One of the most commonly used methods in PySyft, this method serializes
        the object upon which it is called (self), sends the object to a remote
        worker, creates a pointer to that worker, and then returns that pointer
        from this function.

        Args:
            location: The BaseWorker object which you want to send this object
                to. Note that this is never actually the BaseWorker but instead
                a class which instantiates the BaseWorker abstraction.
            inplace: if true, return the same object instance, else a new wrapper
            local_autograd: Use autograd system on the local machine instead of PyTorch's
                autograd on the workers.
            preinitialize_grad: Initialize gradient for AutogradTensors to a tensor
            no_wrap: If True, wrap() is called on the created pointer
            garbage_collect_data: argument passed down to create_pointer()

        Returns:
            A torch.Tensor[PointerTensor] pointer to self. Note that this
            object will likely be wrapped by a torch.Tensor wrapper.
        """

        # If you send a pointer p1, you want the pointer to pointer p2 to control
        # the garbage collection and not the remaining old p1 (here self). Because if
        # p2 is not GCed, GCing p1 shouldn't delete the remote tensor, but if you
        # want to do so, as p2 is not GCed, you can still do `del p2`.
        # This allows to chain multiple .send().send() calls.

        if len(location) == 1:

            location = location[0]

            if hasattr(self, "child") and isinstance(self.child, PointerTensor):
                self.child.garbage_collect_data = False
                if self._is_parameter():
                    self.data.child.garbage_collect_data = False

            ptr = self.owner.send(
                self,
                location,
                local_autograd=local_autograd,
                preinitialize_grad=preinitialize_grad,
                garbage_collect_data=garbage_collect_data,
            )

            ptr.description = self.description
            ptr.tags = self.tags

            # The last pointer should control remote GC, not the previous self.ptr
            if hasattr(self, "ptr") and self.ptr is not None:
                ptr_ = self.ptr()
                if ptr_ is not None:
                    ptr_.garbage_collect_data = False

            # we need to cache this weak reference to the pointer so that
            # if this method gets called multiple times we can simply re-use
            # the same pointer which was previously created
            self.ptr = weakref.ref(ptr)

            if self._is_parameter():
                if inplace:
                    with torch.no_grad():
                        self.set_()
                    self.data = ptr
                    output = self
                else:
                    if no_wrap:
                        raise ValueError("Parameters can't accept no_wrap=True")
                    wrapper = torch.Tensor()
                    param_wrapper = torch.nn.Parameter(wrapper)
                    with torch.no_grad():
                        param_wrapper.set_()
                    param_wrapper.data = ptr
                    output = param_wrapper
            else:
                if inplace:
                    self.set_()
                    self.child = ptr
                    return self
                else:
                    output = ptr if no_wrap else ptr.wrap()

            if self.requires_grad:
                # This is for AutogradTensor to work on MultiPointerTensors
                # With pre-initialized gradients, this should get it from AutogradTensor.grad
                if preinitialize_grad:
                    grad = output.child.grad
                else:
                    grad = output.attr("grad")

                output.grad = grad

                # Because of the way PyTorch works, .grad is prone to
                # create entirely new Python objects for the tensor, which
                # inadvertently deletes our custom attributes (like .child)
                # But, if we keep a backup reference around, PyTorch seems
                # to re-use it, which means .grad keeps the attributes we
                # want it to keep. #HackAlert
                output.backup_grad = grad

                if local_autograd:
                    output = syft.AutogradTensor(
                        data=output, preinitialize_grad=preinitialize_grad
                    ).on(output)

        else:

            children = list()
            for loc in location:
                children.append(self.clone().send(loc, no_wrap=True))
<<<<<<< HEAD

            output = syft.MultiPointerTensor(children=children)

=======

            output = syft.MultiPointerTensor(children=children)

>>>>>>> 044038c2
            if not no_wrap:
                output = output.wrap()

        return output

    def send_(self, *location):
        """
        Calls send() with inplace option, but only with a single location
        :param location: workers locations
        :return:
        """
        if len(location) > 1:
            raise NotImplementedError("Inplace send to several workers is currently not supported.")

        return self.send(*location, inplace=True)

    def create_pointer(
        self,
        location: BaseWorker = None,
        id_at_location: (str or int) = None,
        register: bool = False,
        owner: BaseWorker = None,
        ptr_id: (str or int) = None,
        garbage_collect_data: bool = True,
        shape=None,
        local_autograd=False,
        preinitialize_grad=False,
    ) -> PointerTensor:
        """Creates a pointer to the "self" torch.Tensor object.

        Returns:
            A PointerTensor pointer to self. Note that this
            object will likely be wrapped by a torch.Tensor wrapper.
        """
        if id_at_location is None:
            id_at_location = self.id

        if ptr_id is None:
            if location is not None and location.id != self.owner.id:
                ptr_id = self.id
            else:
                ptr_id = syft.ID_PROVIDER.pop()

        if shape is None:
            shape = self.shape

        ptr = syft.PointerTensor.create_pointer(
            self,
            location,
            id_at_location,
            register,
            owner,
            ptr_id,
            garbage_collect_data,
            shape,
            local_autograd,
            preinitialize_grad,
        )

        return ptr

    def mid_get(self):
        """This method calls .get() on a child pointer and correctly registers the results"""
        if not hasattr(self, "child"):
            raise InvalidTensorForRemoteGet(self)

        self.child.mid_get()

    def remote_get(self):
        """Assuming .child is a PointerTensor, this method calls .get() on the tensor
        that the .child is pointing to (which should also be a PointerTensor)

        TODO: make this kind of message forwarding generic?
        """
        if not hasattr(self, "child"):
            raise InvalidTensorForRemoteGet(self)

        self.child.remote_get()

        return self

    def get(self, *args, inplace: bool = False, **kwargs):
        """Requests the tensor/chain being pointed to, be serialized and return
            Args:
                args: args to forward to worker
                inplace: if true, return the same object instance, else a new wrapper
                kwargs: kwargs to forward to worker
            Raises:
                GetNotPermittedError: Raised if get is not permitted on this tensor
        """
        # Transfer the get() to the child attribute which is a pointer

        # if (self.has_child()):
        #     if (isinstance(self.child, syft.frameworks.torch.tensors.FixedPrecisionTensor)):
        #         if (hasattr(self.child, "child")):
        #             if (hasattr(self.child.child, "child")):
        #                 if(isinstance(self.child.child.child, syft.frameworks.torch.tensors.AdditiveSharingTensor)):
        #                     self.child.child =  self.child.child.get()
        #                     return self

        tensor = self.child.get(*args, **kwargs)

        # Clean the wrapper
        delattr(self, "child")

        # Parameters use .data instead of children
        # so we need to have special support to make sure
        # that Parmaeters operate inline (because they're
        # typically being managed inside of a model/optimizer
        # so not using the same wrapper can cause the model/
        # optimizer to lose track of where the actual weights
        # are.
        if isinstance(self, torch.nn.Parameter):
            if inplace:
                self.data = tensor.data
                self.grad = tensor.grad
                return self
            else:
                return tensor

        if inplace:
            self.set_(tensor)
            if hasattr(tensor, "child"):
                self.child = tensor.child
            return self
        else:
            return tensor

    def get_(self, *args, **kwargs):
        """
        Calls get() with inplace option set to True
        """
        return self.get(*args, inplace=True, **kwargs)

    def allowed_to_get(self) -> bool:
        """This function returns true always currently. Will return false in the future
        if get is not allowed to be called on this tensor
        """
        return True

    def move(self, location):
        self.child = self.child.move(location)
        return self

    def attr(self, attr_name):
        """"""

        if self.is_wrapper:
            attr_val = self.child.attr(attr_name)

            if attr_name == "grad":
                self.grad = attr_val
        else:
            attr_val = getattr(self, attr_name)

        return attr_val

    def enc_fix_prec(self):
        return self.child.fix_precision()

    def float_prec(self):
        return self.child.float_precision()

    float_precision = float_prec

    def float_prec_(self):
        tensor = self.float_prec()
        if hasattr(tensor, "child"):
            self.child = tensor.child
        elif self._is_parameter():
            self.data = tensor
        else:
            del self.child
            self.set_(tensor)
        return self

    float_precision_ = float_prec_

    def fix_prec(self, *args, storage="auto", field_type="int100", **kwargs):
        if self.is_wrapper:
            self.child = self.child.fix_prec(*args, **kwargs)
            return self

        base = kwargs.get("base", 10)
        prec_fractional = kwargs.get("precision_fractional", 3)

        max_precision = _get_maximum_precision()
        need_large_prec = self._requires_large_precision(max_precision, base, prec_fractional)

        if storage == "crt":
            assert (
                "field" not in kwargs
            ), 'When storage is set to "crt", choose the field size with the field_type argument'

            possible_field_types = list(_moduli_for_fields.keys())
            assert (
                field_type in possible_field_types
            ), f"Choose field_type in {possible_field_types} to build CRT tensors"

            residues = {}
            for mod in _moduli_for_fields[field_type]:
                residues[mod] = (
                    syft.FixedPrecisionTensor(*args, field=mod, **kwargs)
                    .on(self)
                    .child.fix_precision(check_range=False)
                    .wrap()
                )

            return syft.CRTPrecisionTensor(residues, *args, **kwargs).wrap()

        if need_large_prec or storage == "large":
            return (
                syft.LargePrecisionTensor(*args, **kwargs)
                .on(self)
                .child.fix_large_precision()
                .wrap()
            )
        else:
            assert not need_large_prec, "This tensor needs large precision to be correctly stored"
            return syft.FixedPrecisionTensor(*args, **kwargs).on(self).enc_fix_prec().wrap()

    fix_precision = fix_prec

    def fix_prec_(self, *args, **kwargs):
        tensor = self.fix_prec(*args, **kwargs)
        self.child = tensor.child
        return self

    fix_precision_ = fix_prec_

    def _requires_large_precision(self, max_precision, base, precision_fractional):
        """Check if any of the elements in the tensor would require large precision.
        """
        base_fractional = math.log2(base ** precision_fractional)
        # We need to use NumPy here as log2 is not yet implemented for LongTensor PyTorch objects
        return np.any(
            np.log2(np.abs(self.clone().detach().numpy()) + 1) + base_fractional > max_precision
        )

    def share(
        self,
        *owners: List[BaseWorker],
        field: Union[int, None] = None,
        crypto_provider: Union[BaseWorker, None] = None,
        requires_grad: bool = False,
        no_wrap: bool = False,
    ):
        """This is a pass through method which calls .share on the child.

        Args:
            owners (list): A list of BaseWorker objects determining who to send shares to.
            field (int or None): The arithmetic field where live the shares.
            crypto_provider (BaseWorker or None): The worker providing the crypto primitives.
            requires_grad (bool): Should we add AutogradTensor to allow gradient computation,
                default is False.
        """

        shared_tensor = self
        if self.has_child():
            self.child = self.child.share(*owners, field=field, crypto_provider=crypto_provider)
            if no_wrap:
                return self.child
        else:
            shared_tensor = (
                syft.AdditiveSharingTensor(
                    field=field, crypto_provider=crypto_provider, owner=self.owner
                )
                .on(self)
                .child.init_shares(*owners)
            )
            if not no_wrap:
                shared_tensor = shared_tensor.wrap()

        if requires_grad:
            shared_tensor = syft.AutogradTensor().on(shared_tensor)

        return shared_tensor

    def share_(self, *args, **kwargs):
        """
        Allows to call .share() as an inplace operation
        """
        tensor = self.share(*args, **kwargs)
        self.child = tensor.child
        return self

    def combine(self, *pointers):
        """This method will combine the child pointer with another list of pointers

        Args:
            *pointers a list of pointers to be combined into a MultiPointerTensor

        """

        assert isinstance(self.child, PointerTensor)

        ps = list(pointers)
        ps.append(self)

        return syft.combine_pointers(*ps)<|MERGE_RESOLUTION|>--- conflicted
+++ resolved
@@ -460,15 +460,10 @@
             children = list()
             for loc in location:
                 children.append(self.clone().send(loc, no_wrap=True))
-<<<<<<< HEAD
 
             output = syft.MultiPointerTensor(children=children)
 
-=======
-
-            output = syft.MultiPointerTensor(children=children)
-
->>>>>>> 044038c2
+
             if not no_wrap:
                 output = output.wrap()
 
