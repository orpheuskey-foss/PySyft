import numpy as np
import math
import torch

from syft.frameworks.torch.overload_torch import overloaded
from syft.frameworks.torch.tensors.interpreters import AbstractTensor


class LargePrecisionTensor(AbstractTensor):
    """LargePrecisionTensor allows handling of numbers bigger than LongTensor

    Some systems using Syft require larger types than those supported natively. This tensor type supports arbitrarily
    large values by packing them in smaller ones.
    Typically a user will require to enlarge a float number by fixing its precision
        tensor.fix_prec()

    The large value is defined by `precision_fractional`.

    The smaller values are of type `internal_type`. The split of the large number into the smaller values
    is in the range ±2**(size - 1).

    By default operations are done with NumPy. This implies unpacking the representation and packing it again.

    Check the tests to see how to play with the different parameters.
    """

    def __init__(
        self,
        owner=None,
        id=None,
        tags=None,
        description=None,
        field: int = 2 ** 512,
        base: int = 10,
        precision_fractional=0,
        internal_type=torch.int32,
        verbose=False,
    ):
        """Initializes a LargePrecisionTensor.

        Args:
            owner (BaseWorker): An optional BaseWorker object to specify the worker on which
                the tensor is located.
            id (str or int): An optional string or integer id of the LargePrecisionTensor.
            tags (list): list of tags for searching.
            description (str): a description of this tensor.
            base (int): The base that will be used to to calculate the precision.
            precision_fractional (int): The precision required by the caller.
            internal_type (dtype): The large tensor will be stored using tensor of this type.
        """
        super().__init__(id=id, owner=owner, tags=tags, description=description)
        self.field = field
        self.base = base
        self.internal_type = internal_type
        self.precision_fractional = precision_fractional
        self.verbose = verbose

    def _create_internal_representation(self):
        """Decompose a tensor into an array of numbers that represent such tensor with the required precision"""
        self_scaled = self.child.numpy() * self.base ** self.precision_fractional

        assert np.all(
            np.abs(self_scaled) < (self.field / 2)
        ), f"{self} cannot be correctly embedded: choose bigger field or a lower precision"

        # floor is applied otherwise, long float is not accurate
        self_scaled = np.vectorize(math.floor)(self_scaled)
        self_scaled %= self.field

        # self_scaled can be an array of floats. As multiplying an array of int with an int
        # still gives an array of int, I think it should be because self.child is a float tensor at this point.
        # Right now, it does not cause any problem, LargePrecisionTensor._split_numbers() returns an array of int.
        result = LargePrecisionTensor._split_numbers(
            self_scaled, self.internal_precision, self.internal_type
        )
        return torch.tensor(result, dtype=self.internal_type)

    @staticmethod
    def _expand_item(a_number, max_length):
        return [0] * (max_length - len(a_number)) + a_number

    @property
    def internal_precision(self):
        """"The internal precision used to decompose the large numbers is the size of the type - 1.
        The large number is decomposed into positive smaller numbers. This could provoke overflow if any of these
        smaller parts are bigger than type_precision/2.
        """
        return type_precision[self.internal_type] - 1

    def get_class_attributes(self):
        """
        Specify all the attributes need to build a wrapper correctly when returning a response.
        """
        return {
            "field": self.field,
            "base": self.base,
            "internal_type": self.internal_type,
            "precision_fractional": self.precision_fractional,
        }

    @overloaded.method
    def add(self, self_, other):
        return self_ + other

    __add__ = add

    def __iadd__(self, other):
        """Add two fixed precision tensors together.
        """
        self.child = self.add(other).child

        return self

    add_ = __iadd__

    @overloaded.method
    def sub(self, self_, other):
        return self_ - other

    __sub__ = sub

    def __isub__(self, other):
        """Add two fixed precision tensors together.
        """
        self.child = self.sub(other).child

        return self

    sub_ = __isub__

    @overloaded.method
    def mul(self, self_, other):
<<<<<<< HEAD
        if isinstance(other, int):
            return self_ * other
        else:
            # We need to divide the result of the multiplication by the precision
            return (self_ * other) // (self.base ** self.precision_fractional)
=======
        res = (self_ * other) % self.field

        # We need to truncate the result
        truncation = self.base ** self.precision_fractional
        gate = 1 * (res > self.field / 2)
        neg_nums = (res - self.field) // truncation + self.field
        pos_nums = res // truncation
        trunc_res = np.where(gate, neg_nums, pos_nums)

        return trunc_res
>>>>>>> 6950ce2c

    __mul__ = mul

    def __imul__(self, other):
        self.child = self.mul(other).child
        return self

    mul_ = __imul__

    @overloaded.method
    def mod(self, self_, other):
        return self_ % other

    __mod__ = mod

    @overloaded.method
    def gt(self, self_, other):
        return 1 * (self_ > other)

    __gt__ = gt

    @overloaded.method
    def lt(self, self_, other):
        return 1 * (self_ < other)

    __lt__ = lt

    def fix_large_precision(self):
        self.child = self._create_internal_representation()
        return self

    def float_precision(self):
        """
        Restore the tensor from the internal representation.

        Returns:
            tensor: the original tensor.
        """
        result = self._internal_representation_to_large_ints()
<<<<<<< HEAD
        result = result / self.base ** self.precision_fractional
=======

        gate = 1 * (result > self.field / 2)
        neg_nums = (result - self.field) * gate
        pos_nums = result * (1 - gate)
        result = (neg_nums + pos_nums) / self.base ** self.precision_fractional

>>>>>>> 6950ce2c
        # At this point the value is an object type. Force cast to float before creating torch.tensor
        return torch.from_numpy(result.reshape(self.child.shape[:-1]).astype(np.float32))

    @staticmethod
    def create_tensor_from_numpy(ndarray, **kwargs):
        """Decompose a NumPy array into an array of numbers that represent such tensor with the required precision.

        Typically this private method is called on the result of an operation.
        """
        # This method is called to rebuild an LTP after operations.
        # The wrapping is done here and not in each operation.
        ndarray %= kwargs.get("field", 2 ** 512)

        internal_type = kwargs["internal_type"]
        internal_precision = type_precision[internal_type] - 1

        result = LargePrecisionTensor._split_numbers(ndarray, internal_precision, internal_type)
        return torch.tensor(result, dtype=internal_type)

    @staticmethod
    def _split_numbers(numbers, bits, internal_type) -> np.array:
        """Splits a tensor of numbers in numbers of a smaller power.

        Args:
            numbers (array): the tensor to split.
            bits (int): the bits to use in the split.

        Returns:
            array: a tensor with one more dimension representing the original one.

        """
        if np.all(numbers == 0):
            # numbers is an array of objects if the values are too large
            # we need to cast it back to an array of integers
            numbers = numbers.astype(np.int)
            return np.expand_dims(numbers, -1)

        sign_mask = np.where(numbers > 0, 1, -1)
        if internal_type == torch.uint8:
            assert np.all(
                sign_mask == 1
            ), "LargePrecisionTensors with negative values cannot be represented with uint8"
        numbers = np.where(numbers > 0, numbers, -numbers)

        base = 2 ** bits
        number_parts = []
        while np.any(numbers):
            # number, part = np.divmod(number, base)  # Not sure why this doesn't work
<<<<<<< HEAD
            part = numbers % base
            numbers = numbers // base
            number_parts.append(part * sign_mask)
=======
            part = number % base
            number = number // base
            number_parts.append(part)
>>>>>>> 6950ce2c
        res = np.array(number_parts[::-1], dtype=np.int)
        return res.transpose(*range(1, res.ndim), 0)

    def _internal_representation_to_large_ints(self) -> np.array:
        """Creates an numpy array containing the objective large numbers."""
        ndarray = self.child.numpy()
        ndarray = ndarray.reshape(-1, ndarray.shape[-1])
        result = []
        for elem in ndarray:
            result.append(LargePrecisionTensor._restore_large_number(elem, self.internal_precision))
        return np.array(result).reshape(self.child.shape[:-1])

    @staticmethod
    def _restore_large_number(number_parts, bits) -> int:
        """Rebuilds a number from a numpy array.

        Args:
            number_parts (ndarray): the numpy array of numbers representing the original one.
            bits (int): the bits used in the split.

        Returns:
            Number: the large number represented by this tensor
        """

        def _restore_recursive(parts, acc, base):
            if len(parts) == 0:
                return acc
            return _restore_recursive(parts[1:], acc * base + parts[0].item(), base)

        return _restore_recursive(number_parts, 0, 2 ** bits)


# The size of each type
type_precision = {
    torch.uint8: 8,
    torch.int8: 8,
    torch.int16: 16,
    torch.short: 16,
    torch.int32: 32,
    torch.int: 32,
    torch.int64: 64,
    torch.long: 64,
}<|MERGE_RESOLUTION|>--- conflicted
+++ resolved
@@ -130,24 +130,19 @@
 
     @overloaded.method
     def mul(self, self_, other):
-<<<<<<< HEAD
         if isinstance(other, int):
             return self_ * other
         else:
-            # We need to divide the result of the multiplication by the precision
-            return (self_ * other) // (self.base ** self.precision_fractional)
-=======
-        res = (self_ * other) % self.field
-
-        # We need to truncate the result
-        truncation = self.base ** self.precision_fractional
-        gate = 1 * (res > self.field / 2)
-        neg_nums = (res - self.field) // truncation + self.field
-        pos_nums = res // truncation
-        trunc_res = np.where(gate, neg_nums, pos_nums)
-
-        return trunc_res
->>>>>>> 6950ce2c
+            res = (self_ * other) % self.field
+
+            # We need to truncate the result
+            truncation = self.base ** self.precision_fractional
+            gate = 1 * (res > self.field / 2)
+            neg_nums = (res - self.field) // truncation + self.field
+            pos_nums = res // truncation
+            trunc_res = np.where(gate, neg_nums, pos_nums)
+
+            return trunc_res
 
     __mul__ = mul
 
@@ -187,16 +182,12 @@
             tensor: the original tensor.
         """
         result = self._internal_representation_to_large_ints()
-<<<<<<< HEAD
-        result = result / self.base ** self.precision_fractional
-=======
 
         gate = 1 * (result > self.field / 2)
         neg_nums = (result - self.field) * gate
         pos_nums = result * (1 - gate)
         result = (neg_nums + pos_nums) / self.base ** self.precision_fractional
 
->>>>>>> 6950ce2c
         # At this point the value is an object type. Force cast to float before creating torch.tensor
         return torch.from_numpy(result.reshape(self.child.shape[:-1]).astype(np.float32))
 
@@ -245,15 +236,10 @@
         number_parts = []
         while np.any(numbers):
             # number, part = np.divmod(number, base)  # Not sure why this doesn't work
-<<<<<<< HEAD
             part = numbers % base
             numbers = numbers // base
             number_parts.append(part * sign_mask)
-=======
-            part = number % base
-            number = number // base
-            number_parts.append(part)
->>>>>>> 6950ce2c
+
         res = np.array(number_parts[::-1], dtype=np.int)
         return res.transpose(*range(1, res.ndim), 0)
 
